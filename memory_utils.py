"""Helper utilities for loading Rex memory profiles and metadata."""

from __future__ import annotations

import json
import os
<<<<<<< HEAD
from collections import deque
from typing import Deque, Dict, Iterable, Optional

from rex.config import settings
=======
from datetime import datetime
from pathlib import Path
from typing import Dict, Iterable, List, Optional
>>>>>>> e1ee3f75

from assistant_errors import ConfigurationError
from config import load_config

REPO_ROOT = Path(__file__).resolve().parent
MEMORY_ROOT = REPO_ROOT / "Memory"
USERS_PATH = REPO_ROOT / "users.json"
HISTORY_FILENAME = "history.jsonl"
HISTORY_META = "history_meta.json"

<<<<<<< HEAD
def load_users_map(users_path: str = USERS_PATH) -> Dict[str, str]:
    """Return the email-to-user mapping defined in ``users.json``."""
=======

def _ensure_directory(path: Path) -> None:
    path.mkdir(parents=True, exist_ok=True)


def _history_path(user_key: str, memory_root: Path) -> Path:
    return memory_root / user_key / HISTORY_FILENAME


def _metadata_path(user_key: str, memory_root: Path) -> Path:
    return memory_root / user_key / HISTORY_META

def load_users_map(users_path: str | Path = USERS_PATH) -> Dict[str, str]:
    """Return the email-to-user mapping defined in ``users.json``.

    Parameters
    ----------
    users_path:
        Optional override for the location of ``users.json``.

    Returns
    -------
    Dict[str, str]
        Normalised mapping of lowercase email addresses to lowercase user keys.
    """
>>>>>>> e1ee3f75
    try:
        with open(users_path, "r", encoding="utf-8") as handle:
            data = json.load(handle)
    except FileNotFoundError:
        return {}

    mapping: Dict[str, str] = {}
    for email, user in data.items():
        if isinstance(email, str) and isinstance(user, str):
            mapping[email.lower()] = user.lower()
    return mapping


def resolve_user_key(
    identifier: Optional[str],
    users_map: Dict[str, str],
    *,
    memory_root: str | Path = MEMORY_ROOT,
    profiles: Optional[Dict[str, dict]] = None,
) -> Optional[str]:
    """Resolve a user identifier to a memory folder key."""
    if not identifier:
        return None

    key = identifier.strip().lower()
    if profiles and key in profiles:
        return key

    if key in users_map.values():
        return key

    mapped = users_map.get(key)
    if mapped:
        return mapped

    if profiles:
        for candidate, profile in profiles.items():
            name = profile.get("name") if isinstance(profile, dict) else None
            if isinstance(name, str) and name.strip().lower() == key:
                return candidate

    if Path(memory_root, key).is_dir():
        return key

    return None


def load_memory_profile(user_key: str, memory_root: str | Path = MEMORY_ROOT) -> dict:
    """Load the ``core.json`` file for a specific user."""
    core_path = Path(memory_root) / user_key / "core.json"
    with open(core_path, "r", encoding="utf-8") as handle:
        return json.load(handle)


def load_all_profiles(memory_root: str | Path = MEMORY_ROOT) -> Dict[str, dict]:
    """Load all user profiles found in the memory directory."""
    profiles: Dict[str, dict] = {}
    memory_root = Path(memory_root)
    if not memory_root.is_dir():
        return profiles

    for entry in os.listdir(memory_root):
        path = memory_root / entry
        if not path.is_dir():
            continue

        key = entry.lower()
        try:
            profile = load_memory_profile(entry, memory_root)
        except (FileNotFoundError, json.JSONDecodeError):
            continue

        profiles[key] = profile

    return profiles


def extract_voice_reference(profile: dict) -> Optional[str]:
    """Return the best available voice reference path from a profile."""
    voice_sample = profile.get("voice_sample")
    if isinstance(voice_sample, str):
        return voice_sample

    voice = profile.get("voice") if isinstance(profile, dict) else None
    if isinstance(voice, dict):
        candidate = voice.get("sample_path") or voice.get("sample")
        if isinstance(candidate, str):
            return candidate

    return None


<<<<<<< HEAD
def trim_history(history: Iterable[dict], *, limit: Optional[int] = None) -> list[dict]:
    """Return only the most recent ``limit`` entries from ``history``."""

    max_items = limit or settings.max_memory_items
    recent: Deque[dict] = deque(maxlen=max_items)
    for item in history:
        recent.append(item)
    return list(recent)


__all__ = [
    "load_users_map",
    "resolve_user_key",
    "load_memory_profile",
    "load_all_profiles",
    "extract_voice_reference",
    "trim_history",
]
=======
def append_history_entry(
    user_key: str,
    entry: Dict[str, str],
    *,
    memory_root: str | Path = MEMORY_ROOT,
    max_turns: Optional[int] = None,
) -> None:
    """Append a structured conversation entry to ``history.jsonl``.

    Entries are stored as JSON lines with at minimum ``role`` and ``text`` keys.
    Older entries are trimmed to respect ``max_turns``.  Metadata about the
    number of stored turns is persisted alongside the history file.
    """

    cfg = load_config()
    limit = max_turns or cfg.memory_max_turns
    if limit <= 0:
        raise ConfigurationError("History retention limit must be positive.")

    timestamp = entry.setdefault("timestamp", datetime.utcnow().isoformat())
    if "role" not in entry or "text" not in entry:
        raise ConfigurationError("History entries require 'role' and 'text' fields.")

    memory_root = Path(memory_root)
    _ensure_directory(memory_root / user_key)
    history_path = _history_path(user_key, memory_root)
    metadata_path = _metadata_path(user_key, memory_root)

    existing: List[str] = []
    if history_path.is_file():
        with history_path.open("r", encoding="utf-8") as handle:
            existing = handle.readlines()

    existing.append(json.dumps(entry, ensure_ascii=False) + "\n")
    trimmed = existing[-limit:]
    with history_path.open("w", encoding="utf-8") as handle:
        handle.writelines(trimmed)

    meta = {"total_turns": len(trimmed), "last_updated": timestamp}
    with metadata_path.open("w", encoding="utf-8") as handle:
        json.dump(meta, handle, indent=2)


def load_recent_history(
    user_key: str,
    *,
    limit: Optional[int] = None,
    memory_root: str | Path = MEMORY_ROOT,
) -> List[Dict[str, str]]:
    history_path = _history_path(user_key, Path(memory_root))
    if not history_path.is_file():
        return []

    with history_path.open("r", encoding="utf-8") as handle:
        lines = handle.readlines()

    if limit is not None:
        lines = lines[-limit:]

    entries: List[Dict[str, str]] = []
    for line in lines:
        try:
            entries.append(json.loads(line))
        except json.JSONDecodeError:
            continue
    return entries


def export_transcript(
    user_key: str,
    conversation: Iterable[Dict[str, str]],
    *,
    transcripts_dir: Path | None = None,
) -> Path:
    cfg = load_config()
    if not cfg.transcripts_enabled:
        raise ConfigurationError("Transcript export is disabled in configuration.")

    transcripts_root = Path(transcripts_dir or cfg.transcripts_dir) / user_key
    _ensure_directory(transcripts_root)
    file_path = transcripts_root / f"{datetime.utcnow().date()}.txt"

    with file_path.open("a", encoding="utf-8") as handle:
        for turn in conversation:
            role = turn.get("role", "unknown")
            text = turn.get("text", "")
            timestamp = turn.get("timestamp") or datetime.utcnow().isoformat()
            handle.write(f"[{timestamp}] {role}: {text}\n")

    return file_path
>>>>>>> e1ee3f75
<|MERGE_RESOLUTION|>--- conflicted
+++ resolved
@@ -4,16 +4,10 @@
 
 import json
 import os
-<<<<<<< HEAD
 from collections import deque
-from typing import Deque, Dict, Iterable, Optional
-
-from rex.config import settings
-=======
 from datetime import datetime
 from pathlib import Path
-from typing import Dict, Iterable, List, Optional
->>>>>>> e1ee3f75
+from typing import Deque, Dict, Iterable, List, Optional
 
 from assistant_errors import ConfigurationError
 from config import load_config
@@ -24,10 +18,6 @@
 HISTORY_FILENAME = "history.jsonl"
 HISTORY_META = "history_meta.json"
 
-<<<<<<< HEAD
-def load_users_map(users_path: str = USERS_PATH) -> Dict[str, str]:
-    """Return the email-to-user mapping defined in ``users.json``."""
-=======
 
 def _ensure_directory(path: Path) -> None:
     path.mkdir(parents=True, exist_ok=True)
@@ -40,20 +30,8 @@
 def _metadata_path(user_key: str, memory_root: Path) -> Path:
     return memory_root / user_key / HISTORY_META
 
+
 def load_users_map(users_path: str | Path = USERS_PATH) -> Dict[str, str]:
-    """Return the email-to-user mapping defined in ``users.json``.
-
-    Parameters
-    ----------
-    users_path:
-        Optional override for the location of ``users.json``.
-
-    Returns
-    -------
-    Dict[str, str]
-        Normalised mapping of lowercase email addresses to lowercase user keys.
-    """
->>>>>>> e1ee3f75
     try:
         with open(users_path, "r", encoding="utf-8") as handle:
             data = json.load(handle)
@@ -74,7 +52,6 @@
     memory_root: str | Path = MEMORY_ROOT,
     profiles: Optional[Dict[str, dict]] = None,
 ) -> Optional[str]:
-    """Resolve a user identifier to a memory folder key."""
     if not identifier:
         return None
 
@@ -102,14 +79,12 @@
 
 
 def load_memory_profile(user_key: str, memory_root: str | Path = MEMORY_ROOT) -> dict:
-    """Load the ``core.json`` file for a specific user."""
     core_path = Path(memory_root) / user_key / "core.json"
     with open(core_path, "r", encoding="utf-8") as handle:
         return json.load(handle)
 
 
 def load_all_profiles(memory_root: str | Path = MEMORY_ROOT) -> Dict[str, dict]:
-    """Load all user profiles found in the memory directory."""
     profiles: Dict[str, dict] = {}
     memory_root = Path(memory_root)
     if not memory_root.is_dir():
@@ -132,7 +107,6 @@
 
 
 def extract_voice_reference(profile: dict) -> Optional[str]:
-    """Return the best available voice reference path from a profile."""
     voice_sample = profile.get("voice_sample")
     if isinstance(voice_sample, str):
         return voice_sample
@@ -146,15 +120,99 @@
     return None
 
 
-<<<<<<< HEAD
-def trim_history(history: Iterable[dict], *, limit: Optional[int] = None) -> list[dict]:
-    """Return only the most recent ``limit`` entries from ``history``."""
-
+def trim_history(history: Iterable[dict], *, limit: Optional[int] = None) -> List[dict]:
+    """Return only the most recent `limit` entries from a history iterable."""
+    from rex.config import settings
     max_items = limit or settings.max_memory_items
     recent: Deque[dict] = deque(maxlen=max_items)
     for item in history:
         recent.append(item)
     return list(recent)
+
+
+def append_history_entry(
+    user_key: str,
+    entry: Dict[str, str],
+    *,
+    memory_root: str | Path = MEMORY_ROOT,
+    max_turns: Optional[int] = None,
+) -> None:
+    cfg = load_config()
+    limit = max_turns or cfg.memory_max_turns
+    if limit <= 0:
+        raise ConfigurationError("History retention limit must be positive.")
+
+    timestamp = entry.setdefault("timestamp", datetime.utcnow().isoformat())
+    if "role" not in entry or "text" not in entry:
+        raise ConfigurationError("History entries require 'role' and 'text' fields.")
+
+    memory_root = Path(memory_root)
+    _ensure_directory(memory_root / user_key)
+    history_path = _history_path(user_key, memory_root)
+    metadata_path = _metadata_path(user_key, memory_root)
+
+    existing: List[str] = []
+    if history_path.is_file():
+        with history_path.open("r", encoding="utf-8") as handle:
+            existing = handle.readlines()
+
+    existing.append(json.dumps(entry, ensure_ascii=False) + "\n")
+    trimmed = existing[-limit:]
+    with history_path.open("w", encoding="utf-8") as handle:
+        handle.writelines(trimmed)
+
+    meta = {"total_turns": len(trimmed), "last_updated": timestamp}
+    with metadata_path.open("w", encoding="utf-8") as handle:
+        json.dump(meta, handle, indent=2)
+
+
+def load_recent_history(
+    user_key: str,
+    *,
+    limit: Optional[int] = None,
+    memory_root: str | Path = MEMORY_ROOT,
+) -> List[Dict[str, str]]:
+    history_path = _history_path(user_key, Path(memory_root))
+    if not history_path.is_file():
+        return []
+
+    with history_path.open("r", encoding="utf-8") as handle:
+        lines = handle.readlines()
+
+    if limit is not None:
+        lines = lines[-limit:]
+
+    entries: List[Dict[str, str]] = []
+    for line in lines:
+        try:
+            entries.append(json.loads(line))
+        except json.JSONDecodeError:
+            continue
+    return entries
+
+
+def export_transcript(
+    user_key: str,
+    conversation: Iterable[Dict[str, str]],
+    *,
+    transcripts_dir: Path | None = None,
+) -> Path:
+    cfg = load_config()
+    if not cfg.transcripts_enabled:
+        raise ConfigurationError("Transcript export is disabled in configuration.")
+
+    transcripts_root = Path(transcripts_dir or cfg.transcripts_dir) / user_key
+    _ensure_directory(transcripts_root)
+    file_path = transcripts_root / f"{datetime.utcnow().date()}.txt"
+
+    with file_path.open("a", encoding="utf-8") as handle:
+        for turn in conversation:
+            role = turn.get("role", "unknown")
+            text = turn.get("text", "")
+            timestamp = turn.get("timestamp") or datetime.utcnow().isoformat()
+            handle.write(f"[{timestamp}] {role}: {text}\n")
+
+    return file_path
 
 
 __all__ = [
@@ -164,96 +222,7 @@
     "load_all_profiles",
     "extract_voice_reference",
     "trim_history",
+    "append_history_entry",
+    "load_recent_history",
+    "export_transcript",
 ]
-=======
-def append_history_entry(
-    user_key: str,
-    entry: Dict[str, str],
-    *,
-    memory_root: str | Path = MEMORY_ROOT,
-    max_turns: Optional[int] = None,
-) -> None:
-    """Append a structured conversation entry to ``history.jsonl``.
-
-    Entries are stored as JSON lines with at minimum ``role`` and ``text`` keys.
-    Older entries are trimmed to respect ``max_turns``.  Metadata about the
-    number of stored turns is persisted alongside the history file.
-    """
-
-    cfg = load_config()
-    limit = max_turns or cfg.memory_max_turns
-    if limit <= 0:
-        raise ConfigurationError("History retention limit must be positive.")
-
-    timestamp = entry.setdefault("timestamp", datetime.utcnow().isoformat())
-    if "role" not in entry or "text" not in entry:
-        raise ConfigurationError("History entries require 'role' and 'text' fields.")
-
-    memory_root = Path(memory_root)
-    _ensure_directory(memory_root / user_key)
-    history_path = _history_path(user_key, memory_root)
-    metadata_path = _metadata_path(user_key, memory_root)
-
-    existing: List[str] = []
-    if history_path.is_file():
-        with history_path.open("r", encoding="utf-8") as handle:
-            existing = handle.readlines()
-
-    existing.append(json.dumps(entry, ensure_ascii=False) + "\n")
-    trimmed = existing[-limit:]
-    with history_path.open("w", encoding="utf-8") as handle:
-        handle.writelines(trimmed)
-
-    meta = {"total_turns": len(trimmed), "last_updated": timestamp}
-    with metadata_path.open("w", encoding="utf-8") as handle:
-        json.dump(meta, handle, indent=2)
-
-
-def load_recent_history(
-    user_key: str,
-    *,
-    limit: Optional[int] = None,
-    memory_root: str | Path = MEMORY_ROOT,
-) -> List[Dict[str, str]]:
-    history_path = _history_path(user_key, Path(memory_root))
-    if not history_path.is_file():
-        return []
-
-    with history_path.open("r", encoding="utf-8") as handle:
-        lines = handle.readlines()
-
-    if limit is not None:
-        lines = lines[-limit:]
-
-    entries: List[Dict[str, str]] = []
-    for line in lines:
-        try:
-            entries.append(json.loads(line))
-        except json.JSONDecodeError:
-            continue
-    return entries
-
-
-def export_transcript(
-    user_key: str,
-    conversation: Iterable[Dict[str, str]],
-    *,
-    transcripts_dir: Path | None = None,
-) -> Path:
-    cfg = load_config()
-    if not cfg.transcripts_enabled:
-        raise ConfigurationError("Transcript export is disabled in configuration.")
-
-    transcripts_root = Path(transcripts_dir or cfg.transcripts_dir) / user_key
-    _ensure_directory(transcripts_root)
-    file_path = transcripts_root / f"{datetime.utcnow().date()}.txt"
-
-    with file_path.open("a", encoding="utf-8") as handle:
-        for turn in conversation:
-            role = turn.get("role", "unknown")
-            text = turn.get("text", "")
-            timestamp = turn.get("timestamp") or datetime.utcnow().isoformat()
-            handle.write(f"[{timestamp}] {role}: {text}\n")
-
-    return file_path
->>>>>>> e1ee3f75
