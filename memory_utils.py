"""Helper utilities for loading Rex memory profiles and metadata."""

from __future__ import annotations

import json
import os
from collections import deque
<<<<<<< HEAD
from typing import Deque, Dict, Iterable, Optional

from rex.config import settings
=======
from datetime import datetime
from pathlib import Path
from typing import Deque, Dict, Iterable, List, Optional
>>>>>>> 05c0bf1e

from assistant_errors import ConfigurationError
from config import load_config

REPO_ROOT = Path(__file__).resolve().parent
MEMORY_ROOT = REPO_ROOT / "Memory"
USERS_PATH = REPO_ROOT / "users.json"
HISTORY_FILENAME = "history.jsonl"
HISTORY_META = "history_meta.json"

<<<<<<< HEAD
def load_users_map(users_path: str = USERS_PATH) -> Dict[str, str]:
    """Return the email-to-user mapping defined in ``users.json``."""
=======

def _ensure_directory(path: Path) -> None:
    path.mkdir(parents=True, exist_ok=True)


def _history_path(user_key: str, memory_root: Path) -> Path:
    return memory_root / user_key / HISTORY_FILENAME


def _metadata_path(user_key: str, memory_root: Path) -> Path:
    return memory_root / user_key / HISTORY_META


def load_users_map(users_path: str | Path = USERS_PATH) -> Dict[str, str]:
>>>>>>> 05c0bf1e
    try:
        with open(users_path, "r", encoding="utf-8") as handle:
            data = json.load(handle)
    except FileNotFoundError:
        return {}

    mapping: Dict[str, str] = {}
    for email, user in data.items():
        if isinstance(email, str) and isinstance(user, str):
            mapping[email.lower()] = user.lower()
    return mapping


def resolve_user_key(
    identifier: Optional[str],
    users_map: Dict[str, str],
    *,
    memory_root: str | Path = MEMORY_ROOT,
    profiles: Optional[Dict[str, dict]] = None,
) -> Optional[str]:
<<<<<<< HEAD
    """Resolve a user identifier to a memory folder key."""
=======
>>>>>>> 05c0bf1e
    if not identifier:
        return None

    key = identifier.strip().lower()
    if profiles and key in profiles:
        return key

    if key in users_map.values():
        return key

    mapped = users_map.get(key)
    if mapped:
        return mapped

    if profiles:
        for candidate, profile in profiles.items():
            name = profile.get("name") if isinstance(profile, dict) else None
            if isinstance(name, str) and name.strip().lower() == key:
                return candidate

    if Path(memory_root, key).is_dir():
        return key

    return None


def load_memory_profile(user_key: str, memory_root: str | Path = MEMORY_ROOT) -> dict:
    core_path = Path(memory_root) / user_key / "core.json"
    with open(core_path, "r", encoding="utf-8") as handle:
        return json.load(handle)


def load_all_profiles(memory_root: str | Path = MEMORY_ROOT) -> Dict[str, dict]:
    profiles: Dict[str, dict] = {}
    memory_root = Path(memory_root)
    if not memory_root.is_dir():
        return profiles

    for entry in os.listdir(memory_root):
        path = memory_root / entry
        if not path.is_dir():
            continue

        key = entry.lower()
        try:
            profile = load_memory_profile(entry, memory_root)
        except (FileNotFoundError, json.JSONDecodeError):
            continue

        profiles[key] = profile

    return profiles


def extract_voice_reference(profile: dict) -> Optional[str]:
    voice_sample = profile.get("voice_sample")
    if isinstance(voice_sample, str):
        return voice_sample

    voice = profile.get("voice") if isinstance(profile, dict) else None
    if isinstance(voice, dict):
        candidate = voice.get("sample_path") or voice.get("sample")
        if isinstance(candidate, str):
            return candidate

    return None


<<<<<<< HEAD
def trim_history(history: Iterable[dict], *, limit: Optional[int] = None) -> list[dict]:
    """Return only the most recent ``limit`` entries from ``history``."""

=======
def trim_history(history: Iterable[dict], *, limit: Optional[int] = None) -> List[dict]:
    """Return only the most recent `limit` entries from a history iterable."""
    from rex.config import settings
>>>>>>> 05c0bf1e
    max_items = limit or settings.max_memory_items
    recent: Deque[dict] = deque(maxlen=max_items)
    for item in history:
        recent.append(item)
    return list(recent)


<<<<<<< HEAD
=======
def append_history_entry(
    user_key: str,
    entry: Dict[str, str],
    *,
    memory_root: str | Path = MEMORY_ROOT,
    max_turns: Optional[int] = None,
) -> None:
    cfg = load_config()
    limit = max_turns or cfg.memory_max_turns
    if limit <= 0:
        raise ConfigurationError("History retention limit must be positive.")

    timestamp = entry.setdefault("timestamp", datetime.utcnow().isoformat())
    if "role" not in entry or "text" not in entry:
        raise ConfigurationError("History entries require 'role' and 'text' fields.")

    memory_root = Path(memory_root)
    _ensure_directory(memory_root / user_key)
    history_path = _history_path(user_key, memory_root)
    metadata_path = _metadata_path(user_key, memory_root)

    existing: List[str] = []
    if history_path.is_file():
        with history_path.open("r", encoding="utf-8") as handle:
            existing = handle.readlines()

    existing.append(json.dumps(entry, ensure_ascii=False) + "\n")
    trimmed = existing[-limit:]
    with history_path.open("w", encoding="utf-8") as handle:
        handle.writelines(trimmed)

    meta = {"total_turns": len(trimmed), "last_updated": timestamp}
    with metadata_path.open("w", encoding="utf-8") as handle:
        json.dump(meta, handle, indent=2)


def load_recent_history(
    user_key: str,
    *,
    limit: Optional[int] = None,
    memory_root: str | Path = MEMORY_ROOT,
) -> List[Dict[str, str]]:
    history_path = _history_path(user_key, Path(memory_root))
    if not history_path.is_file():
        return []

    with history_path.open("r", encoding="utf-8") as handle:
        lines = handle.readlines()

    if limit is not None:
        lines = lines[-limit:]

    entries: List[Dict[str, str]] = []
    for line in lines:
        try:
            entries.append(json.loads(line))
        except json.JSONDecodeError:
            continue
    return entries


def export_transcript(
    user_key: str,
    conversation: Iterable[Dict[str, str]],
    *,
    transcripts_dir: Path | None = None,
) -> Path:
    cfg = load_config()
    if not cfg.transcripts_enabled:
        raise ConfigurationError("Transcript export is disabled in configuration.")

    transcripts_root = Path(transcripts_dir or cfg.transcripts_dir) / user_key
    _ensure_directory(transcripts_root)
    file_path = transcripts_root / f"{datetime.utcnow().date()}.txt"

    with file_path.open("a", encoding="utf-8") as handle:
        for turn in conversation:
            role = turn.get("role", "unknown")
            text = turn.get("text", "")
            timestamp = turn.get("timestamp") or datetime.utcnow().isoformat()
            handle.write(f"[{timestamp}] {role}: {text}\n")

    return file_path


>>>>>>> 05c0bf1e
__all__ = [
    "load_users_map",
    "resolve_user_key",
    "load_memory_profile",
    "load_all_profiles",
    "extract_voice_reference",
    "trim_history",
<<<<<<< HEAD
]
=======
    "append_history_entry",
    "load_recent_history",
    "export_transcript",
]
>>>>>>> 05c0bf1e
<|MERGE_RESOLUTION|>--- conflicted
+++ resolved
@@ -5,15 +5,9 @@
 import json
 import os
 from collections import deque
-<<<<<<< HEAD
-from typing import Deque, Dict, Iterable, Optional
-
-from rex.config import settings
-=======
 from datetime import datetime
 from pathlib import Path
 from typing import Deque, Dict, Iterable, List, Optional
->>>>>>> 05c0bf1e
 
 from assistant_errors import ConfigurationError
 from config import load_config
@@ -24,10 +18,6 @@
 HISTORY_FILENAME = "history.jsonl"
 HISTORY_META = "history_meta.json"
 
-<<<<<<< HEAD
-def load_users_map(users_path: str = USERS_PATH) -> Dict[str, str]:
-    """Return the email-to-user mapping defined in ``users.json``."""
-=======
 
 def _ensure_directory(path: Path) -> None:
     path.mkdir(parents=True, exist_ok=True)
@@ -42,7 +32,6 @@
 
 
 def load_users_map(users_path: str | Path = USERS_PATH) -> Dict[str, str]:
->>>>>>> 05c0bf1e
     try:
         with open(users_path, "r", encoding="utf-8") as handle:
             data = json.load(handle)
@@ -63,10 +52,6 @@
     memory_root: str | Path = MEMORY_ROOT,
     profiles: Optional[Dict[str, dict]] = None,
 ) -> Optional[str]:
-<<<<<<< HEAD
-    """Resolve a user identifier to a memory folder key."""
-=======
->>>>>>> 05c0bf1e
     if not identifier:
         return None
 
@@ -135,15 +120,8 @@
     return None
 
 
-<<<<<<< HEAD
-def trim_history(history: Iterable[dict], *, limit: Optional[int] = None) -> list[dict]:
-    """Return only the most recent ``limit`` entries from ``history``."""
-
-=======
 def trim_history(history: Iterable[dict], *, limit: Optional[int] = None) -> List[dict]:
-    """Return only the most recent `limit` entries from a history iterable."""
-    from rex.config import settings
->>>>>>> 05c0bf1e
+    from config import settings
     max_items = limit or settings.max_memory_items
     recent: Deque[dict] = deque(maxlen=max_items)
     for item in history:
@@ -151,8 +129,6 @@
     return list(recent)
 
 
-<<<<<<< HEAD
-=======
 def append_history_entry(
     user_key: str,
     entry: Dict[str, str],
@@ -238,7 +214,6 @@
     return file_path
 
 
->>>>>>> 05c0bf1e
 __all__ = [
     "load_users_map",
     "resolve_user_key",
@@ -246,11 +221,7 @@
     "load_all_profiles",
     "extract_voice_reference",
     "trim_history",
-<<<<<<< HEAD
-]
-=======
     "append_history_entry",
     "load_recent_history",
     "export_transcript",
 ]
->>>>>>> 05c0bf1e
