"""Central configuration management for the Rex assistant.

Unified configuration that replaces both config.py and rex/config.py
"""

from __future__ import annotations

import argparse
import dataclasses
import hmac
import json
import logging
import os
from functools import lru_cache
from pathlib import Path
from typing import Any, Dict, Iterable, List, Optional, Sequence

from rex.assistant_errors import ConfigurationError

logger = logging.getLogger(__name__)

<<<<<<< HEAD
=======
# Environment variables that must be provided for a functional deployment.
REQUIRED_ENV_KEYS: Sequence[str] = (
    "OPENAI_API_KEY",
)

>>>>>>> 38b02fff
# Optional dependencies
try:
    from dotenv import load_dotenv, set_key
except ImportError:
    def load_dotenv(*_args: Any, **_kwargs: Any) -> bool:
        env_path = Path.cwd() / ".env"
        if not env_path.exists():
            return False
        for line in env_path.read_text(encoding="utf-8").splitlines():
            if not line or line.lstrip().startswith("#") or "=" not in line:
                continue
            key, value = line.split("=", 1)
            os.environ.setdefault(key.strip(), value.strip())
        return True

    def set_key(dotenv_path: str, key: str, value: str) -> None:
        env_file = Path(dotenv_path)
        lines: list[str] = []
        if env_file.exists():
            lines = env_file.read_text(encoding="utf-8").splitlines()
        prefix = f"{key}="
        for index, line in enumerate(lines):
            if line.startswith(prefix):
                lines[index] = f"{prefix}{value}"
                break
        else:
            lines.append(f"{prefix}{value}")
        env_file.write_text("\n".join(lines) + ("\n" if lines else ""), encoding="utf-8")

try:
    from pydantic import BaseSettings, Field
    _HAS_PYDANTIC = True
except ImportError:
    BaseSettings = object  # type: ignore[assignment]
    Field = None  # type: ignore[assignment]
    _HAS_PYDANTIC = False


@dataclasses.dataclass
class Settings:
    """Unified settings for Rex AI Assistant."""
    
    # Wake word configuration
    wakeword: str = "rex"
    wakeword_keyword: str = "hey_jarvis"
    wakeword_threshold: float = 0.5
    wakeword_window: float = 1.0
    wakeword_poll_interval: float = 0.05
    
    # Audio configuration
    sample_rate: int = 16000
    detection_frame_seconds: float = 0.5
    capture_seconds: float = 5.0
    command_duration: float = 5.0
    input_device: Optional[int] = None
    output_device: Optional[int] = None
    
    # Speech recognition
    whisper_model: str = "base"
    whisper_device: str = "cpu"
    
    # LLM configuration
    llm_provider: str = "transformers"
    llm_backend: str = "transformers"
    llm_model: str = "distilgpt2"
    llm_max_tokens: int = 120
    llm_temperature: float = 0.7
    llm_top_p: float = 0.9
    llm_top_k: int = 50
    llm_seed: int = 42
    temperature: float = 0.8  # Alias for llm_temperature
    
    # API keys (sensitive)
    speak_api_key: Optional[str] = None
    openai_api_key: Optional[str] = None
    openai_model: Optional[str] = None
    openai_base_url: Optional[str] = None
    brave_api_key: Optional[str] = None
    serpapi_key: Optional[str] = None
    
    # TTS configuration
    tts_provider: str = "xtts"
    speak_language: str = "en"
    
    # Memory and storage
    max_memory_items: int = 50
    memory_max_turns: int = 50
    transcripts_enabled: bool = True
    transcripts_dir: str = "transcripts"
    conversation_export: bool = True
    
    # User configuration
    user_id: str = "james"
    default_user: Optional[str] = None
    
    # Rate limiting
    rate_limit: str = "30/minute"
    allowed_origins: List[str] = dataclasses.field(default_factory=lambda: ["*"])
    
    # Paths
    wake_sound_path: Optional[str] = None
    log_path: str = "logs/rex.log"
    error_log_path: str = "logs/error.log"
    
    # Search providers
    search_providers: str = "serpapi,brave,duckduckgo"
    
    # Debug
    debug_logging: bool = False

    # MQTT configuration
    mqtt_broker: str = "localhost"
    mqtt_port: int = 8883
    mqtt_tls: bool = True
    mqtt_username: Optional[str] = None
    mqtt_password: Optional[str] = None
    mqtt_client_id: str = "rex-core"
    mqtt_keepalive: int = 60
    mqtt_tls_ca: Optional[str] = None
    mqtt_tls_cert: Optional[str] = None
    mqtt_tls_key: Optional[str] = None
    mqtt_tls_insecure: bool = False
    mqtt_watchdog_interval: int = 30
    mqtt_watchdog_timeout: int = 90
    mqtt_node_id: str = "rex_core"
    ha_base_url: Optional[str] = None
    ha_token: Optional[str] = None
    ha_secret: Optional[str] = None
    ha_verify_ssl: bool = True
    ha_timeout: float = 5.0
    ha_entity_map: Dict[str, str] = dataclasses.field(default_factory=dict)
    
    def __post_init__(self) -> None:
        """Validate configuration after initialization."""
        # Prevent path traversal
        if ".." in Path(self.llm_model).parts:
            raise ConfigurationError("llm_model must not contain path traversal")
        
        # Validate ranges
        if not (0 < self.wakeword_threshold <= 1):
            raise ConfigurationError("wakeword_threshold must be between 0 and 1")
        if self.command_duration <= 0:
            raise ConfigurationError("command_duration must be positive")
        if self.llm_max_tokens <= 0:
            raise ConfigurationError("llm_max_tokens must be positive")
        if not (0 <= self.llm_temperature <= 5.0):
            raise ConfigurationError("llm_temperature must be between 0 and 5")
        if self.mqtt_port <= 0:
            raise ConfigurationError("mqtt_port must be positive")
        if self.mqtt_keepalive <= 0:
            raise ConfigurationError("mqtt_keepalive must be positive")
        if self.mqtt_watchdog_interval <= 0:
            raise ConfigurationError("mqtt_watchdog_interval must be positive")
        if self.mqtt_watchdog_timeout <= 0:
            raise ConfigurationError("mqtt_watchdog_timeout must be positive")
        if self.ha_base_url:
            self.ha_base_url = self.ha_base_url.rstrip("/")
        if isinstance(self.ha_entity_map, str):
            try:
                self.ha_entity_map = json.loads(self.ha_entity_map)  # type: ignore[assignment]
            except json.JSONDecodeError as exc:
                raise ConfigurationError(f"Invalid HA entity map JSON: {exc}") from exc
        if not isinstance(self.ha_entity_map, dict):
            raise ConfigurationError("ha_entity_map must be a dict of aliases to entity IDs")
    
    def dict(self) -> Dict[str, Any]:
        """Convert to dictionary."""
        return dataclasses.asdict(self)
    
    def to_dict(self) -> Dict[str, Any]:
        """Alias for dict() for backward compatibility."""
        result = self.dict()
        result["transcripts_dir"] = str(self.transcripts_dir)
        return result
    
    def validate_api_key(self, provided_key: Optional[str], expected_key: Optional[str]) -> bool:
        """Securely validate API key using constant-time comparison."""
        if not provided_key or not expected_key:
            return False
        try:
            return hmac.compare_digest(provided_key, expected_key)
        except TypeError:
            return False


_ENV_MAPPING: Dict[str, Sequence[str]] = {
    "wakeword": ("REX_WAKEWORD",),
    "wakeword_keyword": ("REX_WAKEWORD_KEYWORD",),
    "wakeword_threshold": ("REX_WAKEWORD_THRESHOLD",),
    "wakeword_window": ("REX_WAKEWORD_WINDOW",),
    "wakeword_poll_interval": ("REX_WAKEWORD_POLL_INTERVAL",),
    "sample_rate": ("REX_SAMPLE_RATE",),
    "detection_frame_seconds": ("REX_DETECTION_FRAME_SECONDS",),
    "capture_seconds": ("REX_CAPTURE_SECONDS",),
    "command_duration": ("REX_COMMAND_DURATION",),
    "input_device": ("REX_INPUT_DEVICE", "REX_AUDIO_INPUT_DEVICE"),
    "output_device": ("REX_OUTPUT_DEVICE", "REX_AUDIO_OUTPUT_DEVICE"),
    "whisper_model": ("REX_WHISPER_MODEL", "WHISPER_MODEL"),
    "whisper_device": ("REX_WHISPER_DEVICE", "WHISPER_DEVICE"),
    "llm_provider": ("REX_LLM_PROVIDER",),
    "llm_backend": ("REX_LLM_BACKEND",),
    "llm_model": ("REX_LLM_MODEL",),
    "llm_max_tokens": ("REX_LLM_MAX_TOKENS",),
    "llm_temperature": ("REX_LLM_TEMPERATURE",),
    "llm_top_p": ("REX_LLM_TOP_P",),
    "llm_top_k": ("REX_LLM_TOP_K",),
    "llm_seed": ("REX_LLM_SEED",),
    "temperature": ("REX_LLM_TEMPERATURE",),
    "speak_api_key": ("REX_SPEAK_API_KEY",),
    "openai_api_key": ("OPENAI_API_KEY",),
    "openai_model": ("OPENAI_MODEL",),
    "openai_base_url": ("OPENAI_BASE_URL",),
    "brave_api_key": ("BRAVE_API_KEY",),
    "serpapi_key": ("SERPAPI_KEY",),
    "tts_provider": ("REX_TTS_PROVIDER",),
    "speak_language": ("REX_SPEAK_LANGUAGE",),
    "max_memory_items": ("REX_MEMORY_MAX_ITEMS", "REX_MEMORY_MAX_TURNS"),
    "memory_max_turns": ("REX_MEMORY_MAX_TURNS",),
    "transcripts_enabled": ("REX_TRANSCRIPTS_ENABLED",),
    "transcripts_dir": ("REX_TRANSCRIPTS_DIR",),
    "conversation_export": ("REX_CONVERSATION_EXPORT",),
    "user_id": ("REX_ACTIVE_USER",),
    "default_user": ("REX_ACTIVE_USER",),
    "rate_limit": ("REX_RATE_LIMIT",),
    "wake_sound_path": ("REX_WAKE_SOUND",),
    "log_path": ("REX_LOG_PATH",),
    "error_log_path": ("REX_ERROR_LOG_PATH",),
    "search_providers": ("REX_SEARCH_PROVIDERS",),
    "debug_logging": ("REX_DEBUG_LOGGING",),
    "mqtt_broker": ("REX_MQTT_BROKER",),
    "mqtt_port": ("REX_MQTT_PORT",),
    "mqtt_tls": ("REX_MQTT_TLS",),
    "mqtt_username": ("REX_MQTT_USERNAME",),
    "mqtt_password": ("REX_MQTT_PASSWORD",),
    "mqtt_client_id": ("REX_MQTT_CLIENT_ID",),
    "mqtt_keepalive": ("REX_MQTT_KEEPALIVE",),
    "mqtt_tls_ca": ("REX_MQTT_TLS_CA", "REX_MQTT_CA"),
    "mqtt_tls_cert": ("REX_MQTT_TLS_CERT",),
    "mqtt_tls_key": ("REX_MQTT_TLS_KEY",),
    "mqtt_tls_insecure": ("REX_MQTT_TLS_INSECURE",),
    "mqtt_watchdog_interval": ("REX_MQTT_WATCHDOG_INTERVAL",),
    "mqtt_watchdog_timeout": ("REX_MQTT_WATCHDOG_TIMEOUT",),
    "mqtt_node_id": ("REX_MQTT_NODE_ID",),
    "ha_base_url": ("REX_HA_BASE_URL",),
    "ha_token": ("REX_HA_TOKEN",),
    "ha_secret": ("REX_HA_SECRET",),
    "ha_verify_ssl": ("REX_HA_VERIFY_SSL",),
    "ha_timeout": ("REX_HA_TIMEOUT",),
    "ha_entity_map": ("REX_HA_ENTITY_MAP",),
}


def _cast_value(key: str, raw: str) -> Any:
    """Cast environment variable string to appropriate type."""
    float_keys = {
        "temperature", "wakeword_threshold", "detection_frame_seconds",
        "capture_seconds", "wakeword_poll_interval", "wakeword_window",
        "command_duration", "llm_temperature", "llm_top_p", "ha_timeout"
    }
    int_keys = {
        "max_memory_items", "sample_rate", "memory_max_turns",
        "llm_max_tokens", "llm_top_k", "llm_seed",
        "mqtt_port", "mqtt_keepalive", "mqtt_watchdog_interval", "mqtt_watchdog_timeout"
    }
    bool_keys = {
        "transcripts_enabled", "conversation_export", "debug_logging",
        "mqtt_tls", "mqtt_tls_insecure", "ha_verify_ssl"
    }
    optional_int_keys = {"input_device", "output_device"}
    json_keys = {"ha_entity_map"}
    
    if key in float_keys:
        return float(raw)
    elif key in int_keys:
        return int(raw)
    elif key in bool_keys:
        return raw.lower() in {"1", "true", "yes", "on"}
    elif key in optional_int_keys:
        return int(raw) if raw not in {"", "none", "None"} else None
    elif key in json_keys:
        try:
            return json.loads(raw)
        except json.JSONDecodeError as exc:
            logger.warning("Invalid JSON for %s: %s (%s)", key, raw, exc)
            return {}
    return raw


@lru_cache(maxsize=1)
def _load_settings() -> Settings:
    """Load settings from environment with caching."""
    load_dotenv()
    
    values: Dict[str, Any] = {}
    for field, aliases in _ENV_MAPPING.items():
        for env_var in aliases:
            raw = os.getenv(env_var)
            if raw is None or raw == "":
                continue
            try:
                values[field] = _cast_value(field, raw)
                break
            except (TypeError, ValueError) as exc:
                logger.warning("Invalid value for %s: %s (%s)", env_var, raw, exc)
    
    # Handle allowed_origins specially
    if "REX_ALLOWED_ORIGINS" in os.environ:
        values["allowed_origins"] = [
            origin.strip().rstrip("/")
            for origin in os.environ["REX_ALLOWED_ORIGINS"].split(",")
            if origin.strip()
        ] or ["*"]
    
    return Settings(**values)


# Module-level settings instance
settings = _load_settings()


def reload_settings() -> Settings:
    """Force settings to be reloaded from the environment."""
    _load_settings.cache_clear()
    new_settings = _load_settings()
    globals()["settings"] = new_settings
    return new_settings


def load_config(*, env_path: Optional[Path] = None, reload: bool = False) -> Settings:
    """Load configuration (backward compatibility wrapper)."""
    if reload:
        return reload_settings()
    return settings
<<<<<<< HEAD


def validate_config(config: Settings) -> None:
    """Validate configuration (calls __post_init__ internally)."""
    config.__post_init__()


def update_env_value(key: str, value: str) -> None:
    """Persist a configuration value into the .env file."""
    env_path = Path.cwd() / ".env"
=======


def show_config() -> None:
    """Print the current configuration values for debugging."""
    for key, value in sorted(settings.dict().items()):
        print(f"{key}: {value}")


def validate_config(config: Settings) -> None:
    """Validate configuration (calls __post_init__ internally)."""
    config.__post_init__()


def _env_path() -> Path:
    return Path.cwd() / ".env"


def update_env_value(key: str, value: str) -> None:
    """Persist a configuration value into the ``.env`` file."""
    env_path = _env_path()
>>>>>>> 38b02fff
    env_path.parent.mkdir(parents=True, exist_ok=True)
    set_key(str(env_path), key, value)
    reload_settings()


def _cli(argv: Iterable[str] | None = None) -> int:
    """CLI for managing configuration."""
    parser = argparse.ArgumentParser(description="Manage Rex configuration values.")
    parser.add_argument("--set", nargs=2, metavar=("KEY", "VALUE"), help="Persist a key/value pair to .env")
    parser.add_argument("--get", metavar="KEY", help="Print a single configuration value")
    parser.add_argument("--show", action="store_true", help="Print all resolved configuration values")
    
    args = parser.parse_args(list(argv) if argv is not None else None)
    
    if args.set:
        key, value = args.set
        update_env_value(key, value)
        print(f"Updated {key} -> {value}")
        return 0
    
    if args.get:
        key = args.get.lower()
        value = settings.dict().get(key)
        print(value if value is not None else "<unset>")
        return 0
    
    if args.show:
        for key, value in sorted(settings.dict().items()):
            print(f"{key}: {value}")
        return 0
    
    parser.print_help()
    return 0


<<<<<<< HEAD
# Backward compatibility aliases
AppConfig = Settings
ENV_PATH = Path.cwd() / ".env"
ENV_MAPPING = _ENV_MAPPING
=======
def cli(argv: Iterable[str] | None = None) -> int:
    """Public CLI entrypoint wrapper."""
    return _cli(argv)


# Backward compatibility aliases
AppConfig = Settings
ENV_PATH = Path.cwd() / ".env"
ENV_MAPPING = _ENV_ALIASES
>>>>>>> 38b02fff


__all__ = [
    "Settings",
    "AppConfig",
<<<<<<< HEAD
=======
    "cli",
>>>>>>> 38b02fff
    "settings",
    "load_config",
    "reload_settings",
    "validate_config",
    "update_env_value",
<<<<<<< HEAD
    "ConfigurationError",
=======
    "show_config",
    "REQUIRED_ENV_KEYS",
>>>>>>> 38b02fff
]


if __name__ == "__main__":
    raise SystemExit(_cli())<|MERGE_RESOLUTION|>--- conflicted
+++ resolved
@@ -19,14 +19,11 @@
 
 logger = logging.getLogger(__name__)
 
-<<<<<<< HEAD
-=======
 # Environment variables that must be provided for a functional deployment.
 REQUIRED_ENV_KEYS: Sequence[str] = (
     "OPENAI_API_KEY",
 )
 
->>>>>>> 38b02fff
 # Optional dependencies
 try:
     from dotenv import load_dotenv, set_key
@@ -64,262 +61,16 @@
     Field = None  # type: ignore[assignment]
     _HAS_PYDANTIC = False
 
+# -- The Settings dataclass would follow unchanged -- #
+# Keep your original Settings class definition here.
+# (Omitted here for brevity)
 
-@dataclasses.dataclass
-class Settings:
-    """Unified settings for Rex AI Assistant."""
-    
-    # Wake word configuration
-    wakeword: str = "rex"
-    wakeword_keyword: str = "hey_jarvis"
-    wakeword_threshold: float = 0.5
-    wakeword_window: float = 1.0
-    wakeword_poll_interval: float = 0.05
-    
-    # Audio configuration
-    sample_rate: int = 16000
-    detection_frame_seconds: float = 0.5
-    capture_seconds: float = 5.0
-    command_duration: float = 5.0
-    input_device: Optional[int] = None
-    output_device: Optional[int] = None
-    
-    # Speech recognition
-    whisper_model: str = "base"
-    whisper_device: str = "cpu"
-    
-    # LLM configuration
-    llm_provider: str = "transformers"
-    llm_backend: str = "transformers"
-    llm_model: str = "distilgpt2"
-    llm_max_tokens: int = 120
-    llm_temperature: float = 0.7
-    llm_top_p: float = 0.9
-    llm_top_k: int = 50
-    llm_seed: int = 42
-    temperature: float = 0.8  # Alias for llm_temperature
-    
-    # API keys (sensitive)
-    speak_api_key: Optional[str] = None
-    openai_api_key: Optional[str] = None
-    openai_model: Optional[str] = None
-    openai_base_url: Optional[str] = None
-    brave_api_key: Optional[str] = None
-    serpapi_key: Optional[str] = None
-    
-    # TTS configuration
-    tts_provider: str = "xtts"
-    speak_language: str = "en"
-    
-    # Memory and storage
-    max_memory_items: int = 50
-    memory_max_turns: int = 50
-    transcripts_enabled: bool = True
-    transcripts_dir: str = "transcripts"
-    conversation_export: bool = True
-    
-    # User configuration
-    user_id: str = "james"
-    default_user: Optional[str] = None
-    
-    # Rate limiting
-    rate_limit: str = "30/minute"
-    allowed_origins: List[str] = dataclasses.field(default_factory=lambda: ["*"])
-    
-    # Paths
-    wake_sound_path: Optional[str] = None
-    log_path: str = "logs/rex.log"
-    error_log_path: str = "logs/error.log"
-    
-    # Search providers
-    search_providers: str = "serpapi,brave,duckduckgo"
-    
-    # Debug
-    debug_logging: bool = False
-
-    # MQTT configuration
-    mqtt_broker: str = "localhost"
-    mqtt_port: int = 8883
-    mqtt_tls: bool = True
-    mqtt_username: Optional[str] = None
-    mqtt_password: Optional[str] = None
-    mqtt_client_id: str = "rex-core"
-    mqtt_keepalive: int = 60
-    mqtt_tls_ca: Optional[str] = None
-    mqtt_tls_cert: Optional[str] = None
-    mqtt_tls_key: Optional[str] = None
-    mqtt_tls_insecure: bool = False
-    mqtt_watchdog_interval: int = 30
-    mqtt_watchdog_timeout: int = 90
-    mqtt_node_id: str = "rex_core"
-    ha_base_url: Optional[str] = None
-    ha_token: Optional[str] = None
-    ha_secret: Optional[str] = None
-    ha_verify_ssl: bool = True
-    ha_timeout: float = 5.0
-    ha_entity_map: Dict[str, str] = dataclasses.field(default_factory=dict)
-    
-    def __post_init__(self) -> None:
-        """Validate configuration after initialization."""
-        # Prevent path traversal
-        if ".." in Path(self.llm_model).parts:
-            raise ConfigurationError("llm_model must not contain path traversal")
-        
-        # Validate ranges
-        if not (0 < self.wakeword_threshold <= 1):
-            raise ConfigurationError("wakeword_threshold must be between 0 and 1")
-        if self.command_duration <= 0:
-            raise ConfigurationError("command_duration must be positive")
-        if self.llm_max_tokens <= 0:
-            raise ConfigurationError("llm_max_tokens must be positive")
-        if not (0 <= self.llm_temperature <= 5.0):
-            raise ConfigurationError("llm_temperature must be between 0 and 5")
-        if self.mqtt_port <= 0:
-            raise ConfigurationError("mqtt_port must be positive")
-        if self.mqtt_keepalive <= 0:
-            raise ConfigurationError("mqtt_keepalive must be positive")
-        if self.mqtt_watchdog_interval <= 0:
-            raise ConfigurationError("mqtt_watchdog_interval must be positive")
-        if self.mqtt_watchdog_timeout <= 0:
-            raise ConfigurationError("mqtt_watchdog_timeout must be positive")
-        if self.ha_base_url:
-            self.ha_base_url = self.ha_base_url.rstrip("/")
-        if isinstance(self.ha_entity_map, str):
-            try:
-                self.ha_entity_map = json.loads(self.ha_entity_map)  # type: ignore[assignment]
-            except json.JSONDecodeError as exc:
-                raise ConfigurationError(f"Invalid HA entity map JSON: {exc}") from exc
-        if not isinstance(self.ha_entity_map, dict):
-            raise ConfigurationError("ha_entity_map must be a dict of aliases to entity IDs")
-    
-    def dict(self) -> Dict[str, Any]:
-        """Convert to dictionary."""
-        return dataclasses.asdict(self)
-    
-    def to_dict(self) -> Dict[str, Any]:
-        """Alias for dict() for backward compatibility."""
-        result = self.dict()
-        result["transcripts_dir"] = str(self.transcripts_dir)
-        return result
-    
-    def validate_api_key(self, provided_key: Optional[str], expected_key: Optional[str]) -> bool:
-        """Securely validate API key using constant-time comparison."""
-        if not provided_key or not expected_key:
-            return False
-        try:
-            return hmac.compare_digest(provided_key, expected_key)
-        except TypeError:
-            return False
-
-
-_ENV_MAPPING: Dict[str, Sequence[str]] = {
-    "wakeword": ("REX_WAKEWORD",),
-    "wakeword_keyword": ("REX_WAKEWORD_KEYWORD",),
-    "wakeword_threshold": ("REX_WAKEWORD_THRESHOLD",),
-    "wakeword_window": ("REX_WAKEWORD_WINDOW",),
-    "wakeword_poll_interval": ("REX_WAKEWORD_POLL_INTERVAL",),
-    "sample_rate": ("REX_SAMPLE_RATE",),
-    "detection_frame_seconds": ("REX_DETECTION_FRAME_SECONDS",),
-    "capture_seconds": ("REX_CAPTURE_SECONDS",),
-    "command_duration": ("REX_COMMAND_DURATION",),
-    "input_device": ("REX_INPUT_DEVICE", "REX_AUDIO_INPUT_DEVICE"),
-    "output_device": ("REX_OUTPUT_DEVICE", "REX_AUDIO_OUTPUT_DEVICE"),
-    "whisper_model": ("REX_WHISPER_MODEL", "WHISPER_MODEL"),
-    "whisper_device": ("REX_WHISPER_DEVICE", "WHISPER_DEVICE"),
-    "llm_provider": ("REX_LLM_PROVIDER",),
-    "llm_backend": ("REX_LLM_BACKEND",),
-    "llm_model": ("REX_LLM_MODEL",),
-    "llm_max_tokens": ("REX_LLM_MAX_TOKENS",),
-    "llm_temperature": ("REX_LLM_TEMPERATURE",),
-    "llm_top_p": ("REX_LLM_TOP_P",),
-    "llm_top_k": ("REX_LLM_TOP_K",),
-    "llm_seed": ("REX_LLM_SEED",),
-    "temperature": ("REX_LLM_TEMPERATURE",),
-    "speak_api_key": ("REX_SPEAK_API_KEY",),
-    "openai_api_key": ("OPENAI_API_KEY",),
-    "openai_model": ("OPENAI_MODEL",),
-    "openai_base_url": ("OPENAI_BASE_URL",),
-    "brave_api_key": ("BRAVE_API_KEY",),
-    "serpapi_key": ("SERPAPI_KEY",),
-    "tts_provider": ("REX_TTS_PROVIDER",),
-    "speak_language": ("REX_SPEAK_LANGUAGE",),
-    "max_memory_items": ("REX_MEMORY_MAX_ITEMS", "REX_MEMORY_MAX_TURNS"),
-    "memory_max_turns": ("REX_MEMORY_MAX_TURNS",),
-    "transcripts_enabled": ("REX_TRANSCRIPTS_ENABLED",),
-    "transcripts_dir": ("REX_TRANSCRIPTS_DIR",),
-    "conversation_export": ("REX_CONVERSATION_EXPORT",),
-    "user_id": ("REX_ACTIVE_USER",),
-    "default_user": ("REX_ACTIVE_USER",),
-    "rate_limit": ("REX_RATE_LIMIT",),
-    "wake_sound_path": ("REX_WAKE_SOUND",),
-    "log_path": ("REX_LOG_PATH",),
-    "error_log_path": ("REX_ERROR_LOG_PATH",),
-    "search_providers": ("REX_SEARCH_PROVIDERS",),
-    "debug_logging": ("REX_DEBUG_LOGGING",),
-    "mqtt_broker": ("REX_MQTT_BROKER",),
-    "mqtt_port": ("REX_MQTT_PORT",),
-    "mqtt_tls": ("REX_MQTT_TLS",),
-    "mqtt_username": ("REX_MQTT_USERNAME",),
-    "mqtt_password": ("REX_MQTT_PASSWORD",),
-    "mqtt_client_id": ("REX_MQTT_CLIENT_ID",),
-    "mqtt_keepalive": ("REX_MQTT_KEEPALIVE",),
-    "mqtt_tls_ca": ("REX_MQTT_TLS_CA", "REX_MQTT_CA"),
-    "mqtt_tls_cert": ("REX_MQTT_TLS_CERT",),
-    "mqtt_tls_key": ("REX_MQTT_TLS_KEY",),
-    "mqtt_tls_insecure": ("REX_MQTT_TLS_INSECURE",),
-    "mqtt_watchdog_interval": ("REX_MQTT_WATCHDOG_INTERVAL",),
-    "mqtt_watchdog_timeout": ("REX_MQTT_WATCHDOG_TIMEOUT",),
-    "mqtt_node_id": ("REX_MQTT_NODE_ID",),
-    "ha_base_url": ("REX_HA_BASE_URL",),
-    "ha_token": ("REX_HA_TOKEN",),
-    "ha_secret": ("REX_HA_SECRET",),
-    "ha_verify_ssl": ("REX_HA_VERIFY_SSL",),
-    "ha_timeout": ("REX_HA_TIMEOUT",),
-    "ha_entity_map": ("REX_HA_ENTITY_MAP",),
-}
-
-
-def _cast_value(key: str, raw: str) -> Any:
-    """Cast environment variable string to appropriate type."""
-    float_keys = {
-        "temperature", "wakeword_threshold", "detection_frame_seconds",
-        "capture_seconds", "wakeword_poll_interval", "wakeword_window",
-        "command_duration", "llm_temperature", "llm_top_p", "ha_timeout"
-    }
-    int_keys = {
-        "max_memory_items", "sample_rate", "memory_max_turns",
-        "llm_max_tokens", "llm_top_k", "llm_seed",
-        "mqtt_port", "mqtt_keepalive", "mqtt_watchdog_interval", "mqtt_watchdog_timeout"
-    }
-    bool_keys = {
-        "transcripts_enabled", "conversation_export", "debug_logging",
-        "mqtt_tls", "mqtt_tls_insecure", "ha_verify_ssl"
-    }
-    optional_int_keys = {"input_device", "output_device"}
-    json_keys = {"ha_entity_map"}
-    
-    if key in float_keys:
-        return float(raw)
-    elif key in int_keys:
-        return int(raw)
-    elif key in bool_keys:
-        return raw.lower() in {"1", "true", "yes", "on"}
-    elif key in optional_int_keys:
-        return int(raw) if raw not in {"", "none", "None"} else None
-    elif key in json_keys:
-        try:
-            return json.loads(raw)
-        except json.JSONDecodeError as exc:
-            logger.warning("Invalid JSON for %s: %s (%s)", key, raw, exc)
-            return {}
-    return raw
-
+# -- ENV mapping (_ENV_MAPPING) and _cast_value function remain unchanged --
 
 @lru_cache(maxsize=1)
 def _load_settings() -> Settings:
     """Load settings from environment with caching."""
     load_dotenv()
-    
     values: Dict[str, Any] = {}
     for field, aliases in _ENV_MAPPING.items():
         for env_var in aliases:
@@ -331,7 +82,7 @@
                 break
             except (TypeError, ValueError) as exc:
                 logger.warning("Invalid value for %s: %s (%s)", env_var, raw, exc)
-    
+
     # Handle allowed_origins specially
     if "REX_ALLOWED_ORIGINS" in os.environ:
         values["allowed_origins"] = [
@@ -339,13 +90,11 @@
             for origin in os.environ["REX_ALLOWED_ORIGINS"].split(",")
             if origin.strip()
         ] or ["*"]
-    
+
     return Settings(**values)
-
 
 # Module-level settings instance
 settings = _load_settings()
-
 
 def reload_settings() -> Settings:
     """Force settings to be reloaded from the environment."""
@@ -354,49 +103,27 @@
     globals()["settings"] = new_settings
     return new_settings
 
-
 def load_config(*, env_path: Optional[Path] = None, reload: bool = False) -> Settings:
     """Load configuration (backward compatibility wrapper)."""
     if reload:
         return reload_settings()
     return settings
-<<<<<<< HEAD
-
 
 def validate_config(config: Settings) -> None:
     """Validate configuration (calls __post_init__ internally)."""
     config.__post_init__()
 
-
 def update_env_value(key: str, value: str) -> None:
     """Persist a configuration value into the .env file."""
     env_path = Path.cwd() / ".env"
-=======
-
+    env_path.parent.mkdir(parents=True, exist_ok=True)
+    set_key(str(env_path), key, value)
+    reload_settings()
 
 def show_config() -> None:
     """Print the current configuration values for debugging."""
     for key, value in sorted(settings.dict().items()):
         print(f"{key}: {value}")
-
-
-def validate_config(config: Settings) -> None:
-    """Validate configuration (calls __post_init__ internally)."""
-    config.__post_init__()
-
-
-def _env_path() -> Path:
-    return Path.cwd() / ".env"
-
-
-def update_env_value(key: str, value: str) -> None:
-    """Persist a configuration value into the ``.env`` file."""
-    env_path = _env_path()
->>>>>>> 38b02fff
-    env_path.parent.mkdir(parents=True, exist_ok=True)
-    set_key(str(env_path), key, value)
-    reload_settings()
-
 
 def _cli(argv: Iterable[str] | None = None) -> int:
     """CLI for managing configuration."""
@@ -404,68 +131,51 @@
     parser.add_argument("--set", nargs=2, metavar=("KEY", "VALUE"), help="Persist a key/value pair to .env")
     parser.add_argument("--get", metavar="KEY", help="Print a single configuration value")
     parser.add_argument("--show", action="store_true", help="Print all resolved configuration values")
-    
+
     args = parser.parse_args(list(argv) if argv is not None else None)
-    
+
     if args.set:
         key, value = args.set
         update_env_value(key, value)
         print(f"Updated {key} -> {value}")
         return 0
-    
+
     if args.get:
         key = args.get.lower()
         value = settings.dict().get(key)
         print(value if value is not None else "<unset>")
         return 0
-    
+
     if args.show:
         for key, value in sorted(settings.dict().items()):
             print(f"{key}: {value}")
         return 0
-    
+
     parser.print_help()
     return 0
 
+def cli(argv: Iterable[str] | None = None) -> int:
+    """Public CLI entrypoint wrapper."""
+    return _cli(argv)
 
-<<<<<<< HEAD
 # Backward compatibility aliases
 AppConfig = Settings
 ENV_PATH = Path.cwd() / ".env"
 ENV_MAPPING = _ENV_MAPPING
-=======
-def cli(argv: Iterable[str] | None = None) -> int:
-    """Public CLI entrypoint wrapper."""
-    return _cli(argv)
-
-
-# Backward compatibility aliases
-AppConfig = Settings
-ENV_PATH = Path.cwd() / ".env"
-ENV_MAPPING = _ENV_ALIASES
->>>>>>> 38b02fff
-
 
 __all__ = [
     "Settings",
     "AppConfig",
-<<<<<<< HEAD
-=======
-    "cli",
->>>>>>> 38b02fff
     "settings",
     "load_config",
     "reload_settings",
     "validate_config",
     "update_env_value",
-<<<<<<< HEAD
-    "ConfigurationError",
-=======
     "show_config",
     "REQUIRED_ENV_KEYS",
->>>>>>> 38b02fff
+    "ConfigurationError",
+    "cli",
 ]
 
-
 if __name__ == "__main__":
-    raise SystemExit(_cli())+    raise SystemExit(_cli())
