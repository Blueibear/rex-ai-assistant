--- conflicted
+++ resolved
@@ -1,28 +1,3 @@
-"""Logging helpers used throughout the Rex assistant."""
-
-from __future__ import annotations
-
-import logging
-import os
-from collections.abc import Iterable
-from logging.handlers import RotatingFileHandler
-from pathlib import Path
-
-LOG_FORMAT = "[%(asctime)s] %(levelname)s - %(message)s"
-DEFAULT_LOG_FILE = Path("logs/rex.log")
-DEFAULT_ERROR_FILE = Path("logs/error.log")
-
-try:  # pragma: no cover - avoid circular imports during package init
-    from .config import settings
-except Exception:  # pragma: no cover - fallback when config not initialised
-    settings = None  # type: ignore[assignment]
-
-
-def _resolve_path(candidate: str | os.PathLike[str], default: Path) -> Path:
-    path = Path(candidate) if candidate else default
-    return path
-
-
 def configure_logging(
     level: int = logging.INFO, handlers: Iterable[logging.Handler] | None = None
 ) -> None:
@@ -40,30 +15,21 @@
         return
 
     if handlers is None:
-<<<<<<< HEAD
         import sys
-        # Force UTF-8 encoding for console output to handle emoji and Unicode
+
+        # Stream handler (stdout)
         stream_handler = logging.StreamHandler(sys.stdout)
         if hasattr(sys.stdout, 'reconfigure'):
             try:
                 sys.stdout.reconfigure(encoding='utf-8', errors='replace')
             except (AttributeError, ValueError):
-                pass  # Fallback: continue with default encoding
-        
-        file_handler = RotatingFileHandler(log_path, maxBytes=1_000_000, backupCount=5, encoding='utf-8')
-        error_handler = RotatingFileHandler(error_path, maxBytes=1_000_000, backupCount=5, encoding='utf-8')
-        error_handler.setLevel(logging.ERROR)
-        handlers = (stream_handler, file_handler, error_handler)
-=======
-        # Always include stdout handler
-        stream_handler = logging.StreamHandler()
+                pass  # Fallback if reconfigure fails
+
         handlers_list = [stream_handler]
 
-        # Only add file handlers if explicitly enabled
+        # Enable file logging only if explicitly allowed via env
         file_logging_enabled = os.getenv("REX_FILE_LOGGING_ENABLED", "false").lower() in {
-            "true",
-            "1",
-            "yes",
+            "true", "1", "yes"
         }
 
         if file_logging_enabled:
@@ -77,43 +43,12 @@
             log_path.parent.mkdir(parents=True, exist_ok=True)
             error_path.parent.mkdir(parents=True, exist_ok=True)
 
-            file_handler = RotatingFileHandler(log_path, maxBytes=1_000_000, backupCount=5)
-            error_handler = RotatingFileHandler(error_path, maxBytes=1_000_000, backupCount=5)
+            file_handler = RotatingFileHandler(log_path, maxBytes=1_000_000, backupCount=5, encoding="utf-8")
+            error_handler = RotatingFileHandler(error_path, maxBytes=1_000_000, backupCount=5, encoding="utf-8")
             error_handler.setLevel(logging.ERROR)
+
             handlers_list.extend([file_handler, error_handler])
 
         handlers = tuple(handlers_list)
->>>>>>> c2a3db9f
 
-    logging.basicConfig(level=level, format=LOG_FORMAT, handlers=list(handlers))
-
-
-def get_logger(name: str, *, level: int | None = None) -> logging.Logger:
-    """Return a module-level logger backed by the shared configuration."""
-
-    configure_logging(level=level or logging.getLogger().level or logging.INFO)
-    logger = logging.getLogger(name)
-
-    if level is not None:
-        logger.setLevel(level)
-        for handler in logger.handlers:
-            handler.setLevel(level)
-
-    return logger
-
-
-def set_global_level(level: int) -> None:
-    """Update the configured logging level for all registered handlers."""
-
-    root_logger = logging.getLogger()
-    root_logger.setLevel(level)
-
-    for handler in root_logger.handlers:
-        handler.setLevel(level)
-
-    manager = logging.Logger.manager
-    for logger in manager.loggerDict.values():
-        if isinstance(logger, logging.Logger):
-            logger.setLevel(level)
-            for handler in logger.handlers:
-                handler.setLevel(level)+    logging.basicConfig(level=level, format=LOG_FORMAT, handlers=list(handlers))