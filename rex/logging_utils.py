"""Logging helpers used throughout the Rex assistant."""

from __future__ import annotations

import logging
import os
from logging.handlers import RotatingFileHandler
from pathlib import Path
from typing import Iterable

LOG_FORMAT = "[%(asctime)s] %(levelname)s - %(message)s"
DEFAULT_LOG_FILE = Path("logs/rex.log")
DEFAULT_ERROR_FILE = Path("logs/error.log")

try:  # pragma: no cover - avoid circular imports during package init
    from .config import settings
except Exception:  # pragma: no cover - fallback when config not initialised
    settings = None  # type: ignore[assignment]


def _resolve_path(candidate: str | os.PathLike[str], default: Path) -> Path:
    path = Path(candidate) if candidate else default
    return path


def configure_logging(level: int = logging.INFO, handlers: Iterable[logging.Handler] | None = None) -> None:
    """Configure application-wide logging with optional file handlers.

    By default, logs to stdout. File logging is enabled only if:
    - REX_FILE_LOGGING_ENABLED=true (default: false in containers)
    - Or explicitly requested via handlers parameter

    This makes logging container-friendly and follows 12-factor app principles.
    """

    root_logger = logging.getLogger()
    if root_logger.handlers:
        return

    if handlers is None:
<<<<<<< HEAD
        import sys
        # Force UTF-8 encoding for console output to handle emoji and Unicode
        stream_handler = logging.StreamHandler(sys.stdout)
        if hasattr(sys.stdout, 'reconfigure'):
            try:
                sys.stdout.reconfigure(encoding='utf-8', errors='replace')
            except (AttributeError, ValueError):
                pass  # Fallback: continue with default encoding
        
        file_handler = RotatingFileHandler(log_path, maxBytes=1_000_000, backupCount=5, encoding='utf-8')
        error_handler = RotatingFileHandler(error_path, maxBytes=1_000_000, backupCount=5, encoding='utf-8')
        error_handler.setLevel(logging.ERROR)
        handlers = (stream_handler, file_handler, error_handler)
=======
        # Always include stdout handler
        stream_handler = logging.StreamHandler()
        handlers_list = [stream_handler]

        # Only add file handlers if explicitly enabled
        file_logging_enabled = os.getenv("REX_FILE_LOGGING_ENABLED", "false").lower() in {"true", "1", "yes"}

        if file_logging_enabled:
            log_path = _resolve_path(getattr(settings, "log_path", DEFAULT_LOG_FILE), DEFAULT_LOG_FILE)
            error_path = _resolve_path(getattr(settings, "error_log_path", DEFAULT_ERROR_FILE), DEFAULT_ERROR_FILE)

            log_path.parent.mkdir(parents=True, exist_ok=True)
            error_path.parent.mkdir(parents=True, exist_ok=True)

            file_handler = RotatingFileHandler(log_path, maxBytes=1_000_000, backupCount=5)
            error_handler = RotatingFileHandler(error_path, maxBytes=1_000_000, backupCount=5)
            error_handler.setLevel(logging.ERROR)
            handlers_list.extend([file_handler, error_handler])

        handlers = tuple(handlers_list)
>>>>>>> 38b02fff

    logging.basicConfig(level=level, format=LOG_FORMAT, handlers=list(handlers))


def get_logger(name: str, *, level: int | None = None) -> logging.Logger:
    """Return a module-level logger backed by the shared configuration."""

    configure_logging(level=level or logging.getLogger().level or logging.INFO)
    logger = logging.getLogger(name)

    if level is not None:
        logger.setLevel(level)
        for handler in logger.handlers:
            handler.setLevel(level)

    return logger


def set_global_level(level: int) -> None:
    """Update the configured logging level for all registered handlers."""

    root_logger = logging.getLogger()
    root_logger.setLevel(level)

    for handler in root_logger.handlers:
        handler.setLevel(level)

    manager = logging.Logger.manager
    for logger in manager.loggerDict.values():
        if isinstance(logger, logging.Logger):
            logger.setLevel(level)
            for handler in logger.handlers:
                handler.setLevel(level)<|MERGE_RESOLUTION|>--- conflicted
+++ resolved
@@ -4,6 +4,7 @@
 
 import logging
 import os
+import sys
 from logging.handlers import RotatingFileHandler
 from pathlib import Path
 from typing import Iterable
@@ -38,23 +39,16 @@
         return
 
     if handlers is None:
-<<<<<<< HEAD
-        import sys
+        # Always include stdout handler
+        stream_handler = logging.StreamHandler(sys.stdout)
+
         # Force UTF-8 encoding for console output to handle emoji and Unicode
-        stream_handler = logging.StreamHandler(sys.stdout)
-        if hasattr(sys.stdout, 'reconfigure'):
+        if hasattr(sys.stdout, "reconfigure"):
             try:
-                sys.stdout.reconfigure(encoding='utf-8', errors='replace')
+                sys.stdout.reconfigure(encoding="utf-8", errors="replace")
             except (AttributeError, ValueError):
-                pass  # Fallback: continue with default encoding
-        
-        file_handler = RotatingFileHandler(log_path, maxBytes=1_000_000, backupCount=5, encoding='utf-8')
-        error_handler = RotatingFileHandler(error_path, maxBytes=1_000_000, backupCount=5, encoding='utf-8')
-        error_handler.setLevel(logging.ERROR)
-        handlers = (stream_handler, file_handler, error_handler)
-=======
-        # Always include stdout handler
-        stream_handler = logging.StreamHandler()
+                pass  # Continue without forcing encoding
+
         handlers_list = [stream_handler]
 
         # Only add file handlers if explicitly enabled
@@ -67,20 +61,19 @@
             log_path.parent.mkdir(parents=True, exist_ok=True)
             error_path.parent.mkdir(parents=True, exist_ok=True)
 
-            file_handler = RotatingFileHandler(log_path, maxBytes=1_000_000, backupCount=5)
-            error_handler = RotatingFileHandler(error_path, maxBytes=1_000_000, backupCount=5)
+            file_handler = RotatingFileHandler(log_path, maxBytes=1_000_000, backupCount=5, encoding="utf-8")
+            error_handler = RotatingFileHandler(error_path, maxBytes=1_000_000, backupCount=5, encoding="utf-8")
             error_handler.setLevel(logging.ERROR)
+
             handlers_list.extend([file_handler, error_handler])
 
         handlers = tuple(handlers_list)
->>>>>>> 38b02fff
 
     logging.basicConfig(level=level, format=LOG_FORMAT, handlers=list(handlers))
 
 
 def get_logger(name: str, *, level: int | None = None) -> logging.Logger:
     """Return a module-level logger backed by the shared configuration."""
-
     configure_logging(level=level or logging.getLogger().level or logging.INFO)
     logger = logging.getLogger(name)
 
@@ -94,7 +87,6 @@
 
 def set_global_level(level: int) -> None:
     """Update the configured logging level for all registered handlers."""
-
     root_logger = logging.getLogger()
     root_logger.setLevel(level)
 
