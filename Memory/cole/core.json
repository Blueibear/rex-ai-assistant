--- conflicted
+++ resolved
@@ -17,12 +17,8 @@
     ]
   },
   "voice": {
-<<<<<<< HEAD
-    "sample_path": "assets/voices/placeholder.wav",
-=======
     "sample_path": "C:/AI/CoquiXTTS/cole_voice.wav",
     "speaker_name": "cole_xtts",
->>>>>>> 3702d31b
     "gender": "male",
     "style": "friendly and warm"
   },
