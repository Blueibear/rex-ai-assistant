--- conflicted
+++ resolved
@@ -1,47 +1,53 @@
-<<<<<<< HEAD
-"""Web search helpers and plugin registration."""
+"""Web search plugin with multiple API backends and graceful fallbacks."""
 
 from __future__ import annotations
 
 import logging
 import os
-from typing import Optional
-
+from typing import Optional, Callable
 from urllib.parse import quote_plus
-
-try:  # pragma: no cover - optional dependency
-    import requests
-except ImportError:  # pragma: no cover - minimal shim
-    requests = None  # type: ignore[assignment]
-
-try:  # pragma: no cover - optional dependency
-    from bs4 import BeautifulSoup
-except ImportError:  # pragma: no cover - graceful degradation
-    BeautifulSoup = None  # type: ignore[assignment]
 
 from rex.config import settings
 from rex.plugins import Plugin
 
+try:
+    import requests
+    from requests.adapters import HTTPAdapter, Retry
+except ImportError:
+    requests = None  # type: ignore
+
+try:
+    from bs4 import BeautifulSoup
+except ImportError:
+    BeautifulSoup = None  # type: ignore
+
 logger = logging.getLogger(__name__)
+
+# API URLs
 SERPAPI_URL = "https://serpapi.com/search"
 BRAVE_URL = "https://api.search.brave.com/res/v1/web/search"
+GOOGLE_URL = "https://www.googleapis.com/customsearch/v1"
+BROWSERLESS_URL = "https://chrome.browserless.io/content"
 
 
-class _DummySession:
-    def get(self, *_args, **_kwargs):  # pragma: no cover - defensive
-        raise RuntimeError("requests is not installed")
-
-    def close(self) -> None:  # pragma: no cover - defensive
-        pass
+def _create_session() -> requests.Session:
+    session = requests.Session()
+    retries = Retry(total=3, backoff_factor=0.5, status_forcelist=[429, 502, 503, 504])
+    adapter = HTTPAdapter(max_retries=retries)
+    session.mount("http://", adapter)
+    session.mount("https://", adapter)
+    return session
 
 
 class WebSearchPlugin:
     name = "web_search"
 
     def __init__(self) -> None:
-        self._session = requests.Session() if requests is not None else _DummySession()
+        if requests is None:
+            raise RuntimeError("requests must be installed for web search")
+        self._session = _create_session()
 
-    def initialize(self) -> None:  # pragma: no cover - no-op
+    def initialize(self) -> None:
         pass
 
     def shutdown(self) -> None:
@@ -49,39 +55,19 @@
 
     def process(self, query: str) -> Optional[str]:
         for provider in self._provider_order():
-            handler = getattr(self, f"_search_{provider}")
-            result = handler(query)
-            if result:
-                return result
+            method = getattr(self, f"_search_{provider}", None)
+            if method:
+                result = method(query)
+                if result:
+                    return result
+        logger.warning("All search providers failed")
         return None
 
     def _provider_order(self) -> list[str]:
-        providers = settings.search_providers
-        return [provider.strip() for provider in providers.split(",") if provider.strip()]
+        return [p.strip() for p in settings.search_providers.split(",") if p.strip()]
 
-    def _search_serpapi(self, query: str) -> Optional[str]:
-        api_key = os.getenv("SERPAPI_KEY")
-        if not api_key:
-            return None
-        params = {
-            "q": query,
-            "api_key": api_key,
-            "engine": os.getenv("SERPAPI_ENGINE", "google") or "google",
-            "num": "3",
-        }
-        headers = {"X-Serpapi-Privacy": "true"}
-        try:
-            response = self._session.get(SERPAPI_URL, params=params, headers=headers, timeout=10)
-            response.raise_for_status()
-            data = response.json()
-        except Exception as exc:  # pragma: no cover - network issues
-            logger.warning("SerpAPI search failed: %s", exc)
-            return None
-        results = data.get("organic_results", [])
-        if not results:
-            return None
-        top = results[0]
-        return f"{top.get('title')} - {top.get('link')}\n{top.get('snippet', '')}"
+    def _format_result(self, title: str, url: str, snippet: str) -> str:
+        return f"{title} - {url}\n{snippet}"
 
     def _search_brave(self, query: str) -> Optional[str]:
         api_key = os.getenv("BRAVE_API_KEY")
@@ -90,44 +76,94 @@
         headers = {"X-Subscription-Token": api_key}
         params = {"q": query, "count": 3}
         try:
-            response = self._session.get(BRAVE_URL, params=params, headers=headers, timeout=10)
-            response.raise_for_status()
-            data = response.json()
-        except Exception as exc:  # pragma: no cover
-            logger.warning("Brave search failed: %s", exc)
+            resp = self._session.get(BRAVE_URL, headers=headers, params=params, timeout=10)
+            resp.raise_for_status()
+            results = resp.json().get("web", {}).get("results", [])
+            if not results:
+                return None
+            top = results[0]
+            return self._format_result(top["title"], top["url"], top.get("description", ""))
+        except Exception as e:
+            logger.warning("Brave search failed: %s", e)
             return None
-        web = data.get("web", {})
-        results = web.get("results", [])
-        if not results:
+
+    def _search_serpapi(self, query: str) -> Optional[str]:
+        api_key = os.getenv("SERPAPI_KEY")
+        if not api_key:
             return None
-        top = results[0]
-        return f"{top.get('title')} - {top.get('url')}\n{top.get('description', '')}"
+        params = {"q": query, "api_key": api_key, "num": "3", "engine": os.getenv("SERPAPI_ENGINE", "google")}
+        headers = {"X-Serpapi-Privacy": "true"}
+        try:
+            resp = self._session.get(SERPAPI_URL, params=params, headers=headers, timeout=10)
+            resp.raise_for_status()
+            results = resp.json().get("organic_results", [])
+            if not results:
+                return None
+            top = results[0]
+            return self._format_result(top["title"], top["link"], top.get("snippet", ""))
+        except Exception as e:
+            logger.warning("SerpAPI search failed: %s", e)
+            return None
+
+    def _search_google(self, query: str) -> Optional[str]:
+        api_key = os.getenv("GOOGLE_API_KEY")
+        engine_id = os.getenv("GOOGLE_CSE_ID")
+        if not api_key or not engine_id:
+            return None
+        params = {"q": query, "key": api_key, "cx": engine_id, "num": 3}
+        try:
+            resp = self._session.get(GOOGLE_URL, params=params, timeout=10)
+            resp.raise_for_status()
+            items = resp.json().get("items", [])
+            if not items:
+                return None
+            top = items[0]
+            return self._format_result(top["title"], top["link"], top.get("snippet", ""))
+        except Exception as e:
+            logger.warning("Google search failed: %s", e)
+            return None
+
+    def _search_browserless(self, query: str) -> Optional[str]:
+        token = os.getenv("BROWSERLESS_API_KEY")
+        if not token or BeautifulSoup is None:
+            return None
+        payload = {
+            "url": f"https://duckduckgo.com/?q={quote_plus(query)}",
+            "gotoOptions": {"waitUntil": "networkidle2"},
+        }
+        headers = {"Cache-Control": "no-cache", "Content-Type": "application/json"}
+        try:
+            resp = self._session.post(BROWSERLESS_URL, headers=headers, params={"token": token}, json=payload, timeout=20)
+            resp.raise_for_status()
+            soup = BeautifulSoup(resp.text, "html.parser")
+            result = soup.find("a", class_="result__a")
+            snippet = soup.find("a", class_="result__snippet")
+            if result:
+                return self._format_result(result.text, result["href"], snippet.text if snippet else "")
+        except Exception as e:
+            logger.warning("Browserless search failed: %s", e)
+        return None
 
     def _search_duckduckgo(self, query: str) -> Optional[str]:
-        if requests is not None:
-            encoded = requests.utils.quote(query)
-        else:
-            encoded = quote_plus(query)
-        url = f"https://html.duckduckgo.com/html/?q={encoded}"
         if BeautifulSoup is None:
             logger.warning("BeautifulSoup is required for DuckDuckGo scraping")
             return None
         try:
+            url = f"https://html.duckduckgo.com/html/?q={quote_plus(query)}"
             headers = {"User-Agent": "Mozilla/5.0"}
-            response = self._session.get(url, headers=headers, timeout=10)
-            response.raise_for_status()
-            soup = BeautifulSoup(response.text, "html.parser")
-        except Exception as exc:  # pragma: no cover
-            logger.warning("DuckDuckGo search failed: %s", exc)
-            return None
-        result = soup.find("a", class_="result__a")
-        snippet = soup.find("a", class_="result__snippet")
-        if result:
-            snippet_text = snippet.text if snippet else ""
-            return f"{result.text} - {result['href']}\n{snippet_text}"
+            resp = self._session.get(url, headers=headers, timeout=10)
+            resp.raise_for_status()
+            soup = BeautifulSoup(resp.text, "html.parser")
+            result = soup.find("a", class_="result__a")
+            snippet = soup.find("a", class_="result__snippet")
+            if result:
+                return self._format_result(result.text, result["href"], snippet.text if snippet else "")
+        except Exception as e:
+            logger.warning("DuckDuckGo search failed: %s", e)
         return None
 
 
+# Singleton to expose helpers
 _PLUGIN_SINGLETON: WebSearchPlugin | None = None
 
 
@@ -139,195 +175,19 @@
     return _PLUGIN_SINGLETON
 
 
+# --- Public API ---
+
+def search_web(query: str) -> Optional[str]:
+    return _get_plugin().process(query)
+
+
 def search_serpapi(query: str) -> Optional[str]:
-    """Compatibility wrapper returning the SerpAPI result when possible."""
-
     return _get_plugin()._search_serpapi(query)
 
 
 def search_duckduckgo(query: str) -> Optional[str]:
-    """Perform a DuckDuckGo HTML scrape, mirroring the legacy helper."""
-
     return _get_plugin()._search_duckduckgo(query)
 
 
-def search_web(query: str) -> Optional[str]:
-    """Return the first available result from the configured providers."""
-
-    return _get_plugin().process(query)
-
-
 def register() -> Plugin:
-    """Entry point used by :func:`rex.plugins.load_plugins`."""
-
     return WebSearchPlugin()
-=======
-"""Web search plugin with multiple API backends and graceful fallbacks."""
-
-from __future__ import annotations
-
-import os
-from typing import Optional, Callable
-import requests
-from bs4 import BeautifulSoup
-from requests.adapters import HTTPAdapter, Retry
-
-from config import load_config
-from logging_utils import get_logger
-
-LOGGER = get_logger(__name__)
-CONFIG = load_config()
-
-# === Search API URLs ===
-SERPAPI_URL = "https://serpapi.com/search"
-BRAVE_URL = "https://api.search.brave.com/res/v1/web/search"
-GOOGLE_URL = "https://www.googleapis.com/customsearch/v1"
-BROWSERLESS_URL = "https://chrome.browserless.io/content"
-
-# === Session with retry strategy ===
-session = requests.Session()
-retries = Retry(total=3, backoff_factor=0.5, status_forcelist=[429, 502, 503, 504])
-adapter = HTTPAdapter(max_retries=retries)
-session.mount("http://", adapter)
-session.mount("https://", adapter)
-
-
-# === Result formatting ===
-def format_result(title: str, url: str, snippet: str) -> str:
-    return f"{title} - {url}\n{snippet}"
-
-
-# === Backends ===
-def search_brave(query: str) -> Optional[str]:
-    api_key = CONFIG.brave_api_key or os.getenv("BRAVE_API_KEY")
-    if not api_key:
-        return None
-    headers = {"X-Subscription-Token": api_key}
-    params = {"q": query, "count": 3}
-    try:
-        response = session.get(BRAVE_URL, headers=headers, params=params, timeout=10)
-        response.raise_for_status()
-        data = response.json()
-        top = (data.get("web") or {}).get("results", [])
-        if not top:
-            return None
-        return format_result(
-            top[0].get("title", "Brave result"),
-            top[0].get("url", ""),
-            top[0].get("description", "")
-        )
-    except Exception as exc:
-        LOGGER.warning("Brave search failed: %s", exc)
-        return None
-
-
-def search_google(query: str) -> Optional[str]:
-    api_key = CONFIG.google_api_key or os.getenv("GOOGLE_API_KEY")
-    engine_id = CONFIG.google_cse_id or os.getenv("GOOGLE_CSE_ID")
-    if not api_key or not engine_id:
-        return None
-    params = {"key": api_key, "cx": engine_id, "q": query, "num": 3}
-    try:
-        response = session.get(GOOGLE_URL, params=params, timeout=10)
-        response.raise_for_status()
-        items = response.json().get("items", [])
-        if not items:
-            return None
-        return format_result(
-            items[0].get("title", "Google result"),
-            items[0].get("link", ""),
-            items[0].get("snippet", "")
-        )
-    except Exception as exc:
-        LOGGER.warning("Google search failed: %s", exc)
-        return None
-
-
-def search_serpapi(query: str) -> Optional[str]:
-    api_key = CONFIG.serpapi_key or os.getenv("SERPAPI_KEY")
-    if not api_key:
-        return None
-    params = {"q": query, "api_key": api_key, "num": "3"}
-    try:
-        response = session.get(SERPAPI_URL, params=params, timeout=10)
-        response.raise_for_status()
-        results = response.json().get("organic_results", [])
-        if not results:
-            return None
-        return format_result(
-            results[0].get("title", "SerpAPI result"),
-            results[0].get("link", ""),
-            results[0].get("snippet", "")
-        )
-    except Exception as exc:
-        LOGGER.warning("SerpAPI search failed: %s", exc)
-        return None
-
-
-def search_browserless(query: str) -> Optional[str]:
-    token = CONFIG.browserless_key or os.getenv("BROWSERLESS_API_KEY")
-    if not token:
-        return None
-    payload = {
-        "url": f"https://duckduckgo.com/?q={requests.utils.quote(query)}",
-        "gotoOptions": {"waitUntil": "networkidle2"},
-    }
-    headers = {
-        "Cache-Control": "no-cache",
-        "Content-Type": "application/json"
-    }
-    params = {"token": token}
-    try:
-        response = session.post(
-            BROWSERLESS_URL,
-            params=params,
-            json=payload,
-            headers=headers,
-            timeout=20
-        )
-        response.raise_for_status()
-        soup = BeautifulSoup(response.text, "html.parser")
-        result = soup.find("a", class_="result__a")
-        snippet = soup.find("a", class_="result__snippet")
-        if result:
-            return format_result(result.text, result["href"], snippet.text if snippet else "")
-    except Exception as exc:
-        LOGGER.warning("Browserless fallback failed: %s", exc)
-    return None
-
-
-def search_duckduckgo(query: str) -> str:
-    try:
-        url = f"https://html.duckduckgo.com/html/?q={requests.utils.quote(query)}"
-        headers = {"User-Agent": "Mozilla/5.0"}
-        response = session.get(url, headers=headers, timeout=10)
-        soup = BeautifulSoup(response.text, "html.parser")
-        result = soup.find("a", class_="result__a")
-        snippet = soup.find("a", class_="result__snippet")
-        if result:
-            return format_result(result.text, result["href"], snippet.text if snippet else "")
-        return "No result found."
-    except Exception as exc:
-        LOGGER.error("DuckDuckGo scraping failed: %s", exc)
-        return "Search failed."
-
-
-def search_web(query: str) -> str:
-    backends: list[Callable[[str], Optional[str]]] = [
-        search_brave,
-        search_google,
-        search_serpapi,
-        search_browserless,
-    ]
-    for backend in backends:
-        result = backend(query)
-        if result:
-            LOGGER.info("Search succeeded via %s", backend.__name__)
-            return result
-    LOGGER.warning("All structured search backends failed. Using DuckDuckGo fallback.")
-    return search_duckduckgo(query)
-
-
-def register() -> dict:
-    return {"search": search_web}
->>>>>>> d187cbea
