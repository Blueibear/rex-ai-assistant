<<<<<<< HEAD
import os

import requests
from bs4 import BeautifulSoup

SERPAPI_URL = "https://serpapi.com/search"

def search_serpapi(query):
    api_key = os.getenv("SERPAPI_KEY")
    if not api_key:
        print("[Search] SERPAPI_KEY not set; skipping SerpAPI.")
        return None

    engine = os.getenv("SERPAPI_ENGINE", "google") or "google"

    print("[Search] Using SerpAPI...")
    params = {
        "q": query,
        "api_key": api_key,
        "engine": engine,
        "num": "3"
    }
    headers = {
        "X-Serpapi-Privacy": "true"
    }

    try:
        response = requests.get(SERPAPI_URL, params=params, headers=headers, timeout=10)
        response.raise_for_status()
        data = response.json()
        results = data.get("organic_results", [])
        if not results:
            return None

        top = results[0]
        return f"{top.get('title')} - {top.get('link')}\n{top.get('snippet')}"
    except Exception as e:
        print("[SerpAPI Error]:", str(e))
=======
"""Web search plugin with multiple API backends and graceful fallbacks."""

from __future__ import annotations

import logging
import os
from typing import Optional
from urllib.parse import quote_plus

from rex.config import settings
from rex.plugins import Plugin

try:
    import requests
    from requests.adapters import HTTPAdapter, Retry
except ImportError:
    requests = None  # type: ignore

try:
    from bs4 import BeautifulSoup
except ImportError:
    BeautifulSoup = None  # type: ignore

logger = logging.getLogger(__name__)

# API Endpoints
SERPAPI_URL = "https://serpapi.com/search"
BRAVE_URL = "https://api.search.brave.com/res/v1/web/search"
GOOGLE_URL = "https://www.googleapis.com/customsearch/v1"
BROWSERLESS_URL = "https://chrome.browserless.io/content"


def _create_session() -> requests.Session:
    session = requests.Session()
    retries = Retry(total=3, backoff_factor=0.5, status_forcelist=[429, 502, 503, 504])
    adapter = HTTPAdapter(max_retries=retries)
    session.mount("http://", adapter)
    session.mount("https://", adapter)
    return session


class WebSearchPlugin:
    name = "web_search"

    def __init__(self) -> None:
        if requests is None:
            raise RuntimeError("requests must be installed for web search")
        self._session = _create_session()

    def initialize(self) -> None:
        pass

    def shutdown(self) -> None:
        self._session.close()

    def process(self, query: str) -> Optional[str]:
        for provider in self._provider_order():
            method = getattr(self, f"_search_{provider}", None)
            if method:
                try:
                    result = method(query)
                    if result:
                        return result
                except Exception as e:
                    logger.warning("Provider '%s' failed: %s", provider, e)
        logger.warning("All search providers failed")
>>>>>>> c2a68b06
        return None

    def _provider_order(self) -> list[str]:
        return [p.strip() for p in settings.search_providers.split(",") if p.strip()]

    def _format_result(self, title: str, url: str, snippet: str) -> str:
        return f"{title} - {url}\n{snippet}"

    def _search_serpapi(self, query: str) -> Optional[str]:
        api_key = os.getenv("SERPAPI_KEY")
        if not api_key:
            return None
        params = {
            "q": query,
            "api_key": api_key,
            "num": "3",
            "engine": os.getenv("SERPAPI_ENGINE", "google"),
        }
        headers = {"X-Serpapi-Privacy": "true"}
        try:
            resp = self._session.get(SERPAPI_URL, params=params, headers=headers, timeout=10)
            resp.raise_for_status()
            results = resp.json().get("organic_results", [])
            if not results:
                return None
            top = results[0]
            return self._format_result(top["title"], top["link"], top.get("snippet", ""))
        except Exception as e:
            logger.warning("SerpAPI search failed: %s", e)
            return None

    def _search_brave(self, query: str) -> Optional[str]:
        api_key = os.getenv("BRAVE_API_KEY")
        if not api_key:
            return None
        headers = {"X-Subscription-Token": api_key}
        params = {"q": query, "count": 3}
        try:
            resp = self._session.get(BRAVE_URL, headers=headers, params=params, timeout=10)
            resp.raise_for_status()
            results = resp.json().get("web", {}).get("results", [])
            if not results:
                return None
            top = results[0]
            return self._format_result(top["title"], top["url"], top.get("description", ""))
        except Exception as e:
            logger.warning("Brave search failed: %s", e)
            return None

    def _search_duckduckgo(self, query: str) -> Optional[str]:
        if BeautifulSoup is None:
            logger.warning("BeautifulSoup is required for DuckDuckGo scraping")
            return None
        try:
            url = f"https://html.duckduckgo.com/html/?q={quote_plus(query)}"
            headers = {"User-Agent": "Mozilla/5.0"}
            resp = self._session.get(url, headers=headers, timeout=10)
            resp.raise_for_status()
            soup = BeautifulSoup(resp.text, "html.parser")
            result = soup.find("a", class_="result__a")
            snippet = soup.find("a", class_="result__snippet")
            if result:
                return self._format_result(result.text, result["href"], snippet.text if snippet else "")
        except Exception as e:
            logger.warning("DuckDuckGo search failed: %s", e)
            return None

    def _search_google(self, query: str) -> Optional[str]:
        api_key = os.getenv("GOOGLE_API_KEY")
        engine_id = os.getenv("GOOGLE_CSE_ID")
        if not api_key or not engine_id:
            return None
        params = {"q": query, "key": api_key, "cx": engine_id, "num": 3}
        try:
            resp = self._session.get(GOOGLE_URL, params=params, timeout=10)
            resp.raise_for_status()
            items = resp.json().get("items", [])
            if not items:
                return None
            top = items[0]
            return self._format_result(top["title"], top["link"], top.get("snippet", ""))
        except Exception as e:
            logger.warning("Google CSE search failed: %s", e)
            return None

    def _search_browserless(self, query: str) -> Optional[str]:
        token = os.getenv("BROWSERLESS_API_KEY")
        if not token or BeautifulSoup is None:
            return None
        payload = {
            "url": f"https://duckduckgo.com/?q={quote_plus(query)}",
            "gotoOptions": {"waitUntil": "networkidle2"},
        }
        headers = {"Cache-Control": "no-cache", "Content-Type": "application/json"}
        try:
            resp = self._session.post(
                BROWSERLESS_URL,
                headers=headers,
                params={"token": token},
                json=payload,
                timeout=20
            )
            resp.raise_for_status()
            soup = BeautifulSoup(resp.text, "html.parser")
            result = soup.find("a", class_="result__a")
            snippet = soup.find("a", class_="result__snippet")
            if result:
                return self._format_result(result.text, result["href"], snippet.text if snippet else "")
        except Exception as e:
            logger.warning("Browserless search failed: %s", e)
            return None


# Singleton for use across the app
_PLUGIN_SINGLETON: WebSearchPlugin | None = None


def _get_plugin() -> WebSearchPlugin:
    global _PLUGIN_SINGLETON
    if _PLUGIN_SINGLETON is None:
        _PLUGIN_SINGLETON = WebSearchPlugin()
        _PLUGIN_SINGLETON.initialize()
    return _PLUGIN_SINGLETON


# --- Public API ---

def search_web(query: str) -> Optional[str]:
    """Search the web using the configured fallback order."""
    return _get_plugin().process(query)


def search_serpapi(query: str) -> Optional[str]:
    """Force a SerpAPI search (if available)."""
    return _get_plugin()._search_serpapi(query)


def search_duckduckgo(query: str) -> Optional[str]:
    """Perform a DuckDuckGo HTML scrape."""
    return _get_plugin()._search_duckduckgo(query)


def register() -> Plugin:
    """Plugin entry point for dynamic loading."""
    return WebSearchPlugin()<|MERGE_RESOLUTION|>--- conflicted
+++ resolved
@@ -1,43 +1,3 @@
-<<<<<<< HEAD
-import os
-
-import requests
-from bs4 import BeautifulSoup
-
-SERPAPI_URL = "https://serpapi.com/search"
-
-def search_serpapi(query):
-    api_key = os.getenv("SERPAPI_KEY")
-    if not api_key:
-        print("[Search] SERPAPI_KEY not set; skipping SerpAPI.")
-        return None
-
-    engine = os.getenv("SERPAPI_ENGINE", "google") or "google"
-
-    print("[Search] Using SerpAPI...")
-    params = {
-        "q": query,
-        "api_key": api_key,
-        "engine": engine,
-        "num": "3"
-    }
-    headers = {
-        "X-Serpapi-Privacy": "true"
-    }
-
-    try:
-        response = requests.get(SERPAPI_URL, params=params, headers=headers, timeout=10)
-        response.raise_for_status()
-        data = response.json()
-        results = data.get("organic_results", [])
-        if not results:
-            return None
-
-        top = results[0]
-        return f"{top.get('title')} - {top.get('link')}\n{top.get('snippet')}"
-    except Exception as e:
-        print("[SerpAPI Error]:", str(e))
-=======
 """Web search plugin with multiple API backends and graceful fallbacks."""
 
 from __future__ import annotations
@@ -104,7 +64,6 @@
                 except Exception as e:
                     logger.warning("Provider '%s' failed: %s", provider, e)
         logger.warning("All search providers failed")
->>>>>>> c2a68b06
         return None
 
     def _provider_order(self) -> list[str]:
