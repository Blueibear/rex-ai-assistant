# 🌐 Core Web & API
flask>=3.0.0  # Upgraded for security improvements
flask-cors>=4.0.0
flask-limiter>=3.5.0
requests>=2.32.0  # CVE-2024-35195 fixed in 2.32.0

# 🔊 Audio Input/Output
sounddevice>=0.4.6
soundfile>=0.12.0
simpleaudio>=1.0.4

<<<<<<< HEAD
# 🧠 AI / ML Models - CORRECTED VERSIONS
torch==2.5.1  # Fixed from 2.8.0
torchvision>=0.20.0
torchaudio>=2.5.0
=======
# 🧠 AI / ML Models
# For CPU: pip install -r requirements-cpu.txt
# For GPU: pip install -r requirements-gpu.txt
# Note: torch 2.6.0 has local DoS vulnerabilities (GHSA-3749-ghw9-m3mg, GHSA-887c-mr87-cxwp)
# Fixed in torch 2.8.0, but keep 2.6.0 for stability. Upgrade to 2.8.0 when available.
torch>=2.6.0,<2.9.0
torchvision>=0.17.0,<0.23.0
torchaudio>=2.6.0,<2.9.0
>>>>>>> 38b02fff
transformers>=4.38.0
TTS>=0.18.0
openai>=1.3.0
openai-whisper>=20230124
openwakeword>=0.6.0
numpy>=1.24.0,<2.0.0

# 🧪 Testing & Environment
pytest>=8.0.0
python-dotenv>=1.0.1

# 🌐 Web Scraping
beautifulsoup4>=4.12.0

# 📐 Configuration / Validation
<<<<<<< HEAD
pydantic>=1.10.15

# 🔒 Security
cryptography>=41.0.0

# MQTT Messaging
asyncio-mqtt>=0.16.0
=======
pydantic>=2.0.0  # Upgraded to v2 for security and performance

# 🔒 Security-Critical Dependencies
# These packages have known vulnerabilities in older versions
cryptography>=43.0.1  # CVE fixes: GHSA-h4gh-qq45-vh27, GHSA-9v9h-cgj8-h64p, GHSA-3ww4-gg4f-jr7f, PYSEC-2024-225
setuptools>=78.1.1    # CVE fix: PYSEC-2025-49 (path traversal vulnerability)
pip>=25.3             # CVE fix: GHSA-4xh5-x5gv-qwph (tarfile path traversal)

# Flask dependencies (pinned for security)
werkzeug>=3.0.0  # Flask dependency, multiple CVE fixes in 3.x
jinja2>=3.1.3    # Template injection fixes
pillow>=10.3.0   # If used by dependencies, multiple CVE fixes
urllib3>=2.0.0   # Request dependency, multiple CVE fixes
certifi>=2024.2.2  # Certificate validation fixes

>>>>>>> 38b02fff
<|MERGE_RESOLUTION|>--- conflicted
+++ resolved
@@ -9,21 +9,13 @@
 soundfile>=0.12.0
 simpleaudio>=1.0.4
 
-<<<<<<< HEAD
-# 🧠 AI / ML Models - CORRECTED VERSIONS
-torch==2.5.1  # Fixed from 2.8.0
-torchvision>=0.20.0
-torchaudio>=2.5.0
-=======
-# 🧠 AI / ML Models
-# For CPU: pip install -r requirements-cpu.txt
-# For GPU: pip install -r requirements-gpu.txt
-# Note: torch 2.6.0 has local DoS vulnerabilities (GHSA-3749-ghw9-m3mg, GHSA-887c-mr87-cxwp)
-# Fixed in torch 2.8.0, but keep 2.6.0 for stability. Upgrade to 2.8.0 when available.
-torch>=2.6.0,<2.9.0
-torchvision>=0.17.0,<0.23.0
-torchaudio>=2.6.0,<2.9.0
->>>>>>> 38b02fff
+# 🧠 AI / ML Models - Merged Notes + Corrected Versions
+# Note: torch 2.6.0+ has known local DoS vulnerabilities (GHSA-3749-ghw9-m3mg, etc.)
+# Using 2.5.1 for stability. Upgrade to 2.8.0+ when validated.
+torch==2.5.1
+torchvision>=0.20.0,<0.23.0
+torchaudio>=2.5.0,<2.9.0
+
 transformers>=4.38.0
 TTS>=0.18.0
 openai>=1.3.0
@@ -39,20 +31,10 @@
 beautifulsoup4>=4.12.0
 
 # 📐 Configuration / Validation
-<<<<<<< HEAD
-pydantic>=1.10.15
-
-# 🔒 Security
-cryptography>=41.0.0
-
-# MQTT Messaging
-asyncio-mqtt>=0.16.0
-=======
 pydantic>=2.0.0  # Upgraded to v2 for security and performance
 
 # 🔒 Security-Critical Dependencies
-# These packages have known vulnerabilities in older versions
-cryptography>=43.0.1  # CVE fixes: GHSA-h4gh-qq45-vh27, GHSA-9v9h-cgj8-h64p, GHSA-3ww4-gg4f-jr7f, PYSEC-2024-225
+cryptography>=43.0.1  # CVE fixes: GHSA-h4gh-qq45-vh27, etc.
 setuptools>=78.1.1    # CVE fix: PYSEC-2025-49 (path traversal vulnerability)
 pip>=25.3             # CVE fix: GHSA-4xh5-x5gv-qwph (tarfile path traversal)
 
@@ -63,4 +45,5 @@
 urllib3>=2.0.0   # Request dependency, multiple CVE fixes
 certifi>=2024.2.2  # Certificate validation fixes
 
->>>>>>> 38b02fff
+# MQTT Messaging
+asyncio-mqtt>=0.16.0
