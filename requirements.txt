<<<<<<< HEAD
beautifulsoup4>=4.12.0
flask>=2.3.0
numpy>=1.24.0,<2.0.0
openai-whisper>=20230124
openwakeword>=0.6.0
pytest>=8.0.0
requests>=2.31.0
simpleaudio>=1.0.4
sounddevice>=0.4.6
soundfile>=0.12.0
TTS>=0.18.0
torch>=2.2.0
transformers>=4.38.0
=======
# 🧠 Core Web & API
flask>=2.3.0
flask-cors>=4.0.0
flask-limiter>=3.5.0
requests>=2.31.0

# 🔊 Audio + Voice
sounddevice>=0.4.6
soundfile>=0.12.0
simpleaudio>=1.0.4

# 🧪 Testing & Dev
pytest>=8.0.0
python-dotenv>=1.0.1

# 🤖 AI & ML
torch==2.8.0
torchvision
torchaudio
transformers>=4.38.0
TTS>=0.18.0
openai>=1.3.0
openai-whisper>=20230124
openwakeword>=0.6.0
numpy>=1.24.0,<2.0.0
pydantic>=1.10.15

# 🌐 HTML Scraping
beautifulsoup4>=4.12.0
>>>>>>> 3702d31b
<|MERGE_RESOLUTION|>--- conflicted
+++ resolved
@@ -1,35 +1,16 @@
-<<<<<<< HEAD
-beautifulsoup4>=4.12.0
-flask>=2.3.0
-numpy>=1.24.0,<2.0.0
-openai-whisper>=20230124
-openwakeword>=0.6.0
-pytest>=8.0.0
-requests>=2.31.0
-simpleaudio>=1.0.4
-sounddevice>=0.4.6
-soundfile>=0.12.0
-TTS>=0.18.0
-torch>=2.2.0
-transformers>=4.38.0
-=======
-# 🧠 Core Web & API
+# 🌐 Core Web & API
 flask>=2.3.0
 flask-cors>=4.0.0
 flask-limiter>=3.5.0
 requests>=2.31.0
 
-# 🔊 Audio + Voice
+# 🔊 Audio Input/Output
 sounddevice>=0.4.6
 soundfile>=0.12.0
 simpleaudio>=1.0.4
 
-# 🧪 Testing & Dev
-pytest>=8.0.0
-python-dotenv>=1.0.1
-
-# 🤖 AI & ML
-torch==2.8.0
+# 🧠 AI / ML Models
+torch==2.8.0             # Match with torchvision and torchaudio
 torchvision
 torchaudio
 transformers>=4.38.0
@@ -38,8 +19,13 @@
 openai-whisper>=20230124
 openwakeword>=0.6.0
 numpy>=1.24.0,<2.0.0
+
+# 🧪 Testing & Environment
+pytest>=8.0.0
+python-dotenv>=1.0.1
+
+# 🌐 Web Scraping
+beautifulsoup4>=4.12.0
+
+# 📐 Configuration / Validation
 pydantic>=1.10.15
-
-# 🌐 HTML Scraping
-beautifulsoup4>=4.12.0
->>>>>>> 3702d31b
