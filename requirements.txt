<<<<<<< HEAD
# ?? Core Web & API
flask>=2.3.0,<4.0.0
flask-cors>=4.0.0,<5.0.0
flask-limiter>=3.5.0,<4.0.0
requests>=2.31.0,<3.0.0
=======
# 🌐 Core Web & API
flask>=3.0.0  # Upgraded for security improvements
flask-cors>=4.0.0
flask-limiter>=3.5.0
requests>=2.32.0  # CVE-2024-35195 fixed in 2.32.0
>>>>>>> c2a3db9f

# ?? Audio Input/Output
sounddevice>=0.4.6,<1.0.0
soundfile>=0.12.0,<1.0.0
simpleaudio>=1.0.4,<2.0.0

<<<<<<< HEAD
# ?? AI / ML Models
torch==2.5.1             # Latest stable PyTorch version
edge-tts>=6.1.0,<7.0.0   # Fast cloud TTS (recommended for low latency)
torchvision==0.20.1      # Match with torch version
torchaudio==2.5.1        # Match with torch version
transformers>=4.38.0,<5.0.0
TTS>=0.18.0,<1.0.0
openai>=1.3.0,<2.0.0
ollama>=0.4.0,<1.0.0        # Ollama cloud and local support
openai-whisper>=20231117
openwakeword>=0.6.0,<1.0.0
=======
# 🧠 AI / ML Models
# For CPU: pip install -r requirements-cpu.txt
# For GPU: pip install -r requirements-gpu.txt
# Note: torch 2.6.0 has local DoS vulnerabilities (GHSA-3749-ghw9-m3mg, GHSA-887c-mr87-cxwp)
# Fixed in torch 2.8.0, but keep 2.6.0 for stability. Upgrade to 2.8.0 when available.
torch>=2.6.0,<2.9.0
torchvision>=0.17.0,<0.23.0
torchaudio>=2.6.0,<2.9.0
transformers>=4.38.0
TTS>=0.18.0
openai>=1.3.0
openai-whisper>=20230124
openwakeword>=0.6.0
>>>>>>> c2a3db9f
numpy>=1.24.0,<2.0.0

# ?? Testing & Environment
pytest>=8.0.0,<9.0.0
python-dotenv>=1.0.1,<2.0.0

# ?? Web Scraping
beautifulsoup4>=4.12.0,<5.0.0

<<<<<<< HEAD
# ?? Configuration / Validation
pydantic>=1.10.15,<3.0.0
=======
# 📐 Configuration / Validation
pydantic>=2.0.0  # Upgraded to v2 for security and performance

# 🔒 Security-Critical Dependencies
# These packages have known vulnerabilities in older versions
cryptography>=43.0.1  # CVE fixes: GHSA-h4gh-qq45-vh27, GHSA-9v9h-cgj8-h64p, GHSA-3ww4-gg4f-jr7f, PYSEC-2024-225
setuptools>=78.1.1    # CVE fix: PYSEC-2025-49 (path traversal vulnerability)
pip>=25.3             # CVE fix: GHSA-4xh5-x5gv-qwph (tarfile path traversal)

# Flask dependencies (pinned for security)
werkzeug>=3.0.0  # Flask dependency, multiple CVE fixes in 3.x
jinja2>=3.1.3    # Template injection fixes
pillow>=10.3.0   # If used by dependencies, multiple CVE fixes
urllib3>=2.0.0   # Request dependency, multiple CVE fixes
certifi>=2024.2.2  # Certificate validation fixes

>>>>>>> c2a3db9f
<|MERGE_RESOLUTION|>--- conflicted
+++ resolved
@@ -1,76 +1,44 @@
-<<<<<<< HEAD
-# ?? Core Web & API
-flask>=2.3.0,<4.0.0
+# 🌐 Core Web & API
+flask>=3.0.0,<4.0.0            # Upgraded for security improvements
 flask-cors>=4.0.0,<5.0.0
 flask-limiter>=3.5.0,<4.0.0
-requests>=2.31.0,<3.0.0
-=======
-# 🌐 Core Web & API
-flask>=3.0.0  # Upgraded for security improvements
-flask-cors>=4.0.0
-flask-limiter>=3.5.0
-requests>=2.32.0  # CVE-2024-35195 fixed in 2.32.0
->>>>>>> c2a3db9f
+requests>=2.32.0,<3.0.0        # CVE-2024-35195 fixed in 2.32.0
 
-# ?? Audio Input/Output
+# 🔊 Audio Input/Output
 sounddevice>=0.4.6,<1.0.0
 soundfile>=0.12.0,<1.0.0
 simpleaudio>=1.0.4,<2.0.0
 
-<<<<<<< HEAD
-# ?? AI / ML Models
-torch==2.5.1             # Latest stable PyTorch version
-edge-tts>=6.1.0,<7.0.0   # Fast cloud TTS (recommended for low latency)
-torchvision==0.20.1      # Match with torch version
-torchaudio==2.5.1        # Match with torch version
+# 🧠 AI / ML Models
+# NOTE: For GPU, ensure CUDA-compatible install of torch
+torch==2.5.1                   # Latest stable (avoid 2.6.0 DoS issue; upgrade to 2.8.0 when possible)
+torchvision==0.20.1
+torchaudio==2.5.1
 transformers>=4.38.0,<5.0.0
 TTS>=0.18.0,<1.0.0
 openai>=1.3.0,<2.0.0
-ollama>=0.4.0,<1.0.0        # Ollama cloud and local support
+ollama>=0.4.0,<1.0.0
 openai-whisper>=20231117
 openwakeword>=0.6.0,<1.0.0
-=======
-# 🧠 AI / ML Models
-# For CPU: pip install -r requirements-cpu.txt
-# For GPU: pip install -r requirements-gpu.txt
-# Note: torch 2.6.0 has local DoS vulnerabilities (GHSA-3749-ghw9-m3mg, GHSA-887c-mr87-cxwp)
-# Fixed in torch 2.8.0, but keep 2.6.0 for stability. Upgrade to 2.8.0 when available.
-torch>=2.6.0,<2.9.0
-torchvision>=0.17.0,<0.23.0
-torchaudio>=2.6.0,<2.9.0
-transformers>=4.38.0
-TTS>=0.18.0
-openai>=1.3.0
-openai-whisper>=20230124
-openwakeword>=0.6.0
->>>>>>> c2a3db9f
 numpy>=1.24.0,<2.0.0
 
-# ?? Testing & Environment
+# 🧪 Testing & Environment
 pytest>=8.0.0,<9.0.0
 python-dotenv>=1.0.1,<2.0.0
 
-# ?? Web Scraping
+# 🕸️ Web Scraping
 beautifulsoup4>=4.12.0,<5.0.0
 
-<<<<<<< HEAD
-# ?? Configuration / Validation
-pydantic>=1.10.15,<3.0.0
-=======
 # 📐 Configuration / Validation
-pydantic>=2.0.0  # Upgraded to v2 for security and performance
+pydantic>=2.0.0,<3.0.0         # Upgraded to v2 for performance & security
 
 # 🔒 Security-Critical Dependencies
-# These packages have known vulnerabilities in older versions
-cryptography>=43.0.1  # CVE fixes: GHSA-h4gh-qq45-vh27, GHSA-9v9h-cgj8-h64p, GHSA-3ww4-gg4f-jr7f, PYSEC-2024-225
-setuptools>=78.1.1    # CVE fix: PYSEC-2025-49 (path traversal vulnerability)
-pip>=25.3             # CVE fix: GHSA-4xh5-x5gv-qwph (tarfile path traversal)
+cryptography>=43.0.1           # Fixes multiple CVEs
+setuptools>=78.1.1             # Fixes path traversal vulnerability (PYSEC-2025-49)
+pip>=25.3                      # Fixes tarfile path traversal issue
+werkzeug>=3.0.0                # Flask dependency, multiple CVE fixes
+jinja2>=3.1.3                  # Template injection fixes
+pillow>=10.3.0                 # Multiple image processing CVEs
+urllib3>=2.0.0                 # Request dependency, many CVEs fixed
+certifi>=2024.2.2              # Certificate validation updates
 
-# Flask dependencies (pinned for security)
-werkzeug>=3.0.0  # Flask dependency, multiple CVE fixes in 3.x
-jinja2>=3.1.3    # Template injection fixes
-pillow>=10.3.0   # If used by dependencies, multiple CVE fixes
-urllib3>=2.0.0   # Request dependency, multiple CVE fixes
-certifi>=2024.2.2  # Certificate validation fixes
-
->>>>>>> c2a3db9f
