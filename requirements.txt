--- conflicted
+++ resolved
@@ -12,17 +12,11 @@
 # 🧠 AI / ML Models
 # For CPU: pip install -r requirements-cpu.txt
 # For GPU: pip install -r requirements-gpu.txt
-<<<<<<< HEAD
-torch>=2.2.0,<2.8.0
-torchvision>=0.17.0,<0.22.0
-torchaudio>=2.2.0,<2.7.0
-=======
 # Note: torch 2.6.0 has local DoS vulnerabilities (GHSA-3749-ghw9-m3mg, GHSA-887c-mr87-cxwp)
 # Fixed in torch 2.8.0, but keep 2.6.0 for stability. Upgrade to 2.8.0 when available.
 torch>=2.6.0,<2.9.0
 torchvision>=0.17.0,<0.23.0
 torchaudio>=2.6.0,<2.9.0
->>>>>>> 2fdd88d2
 transformers>=4.38.0
 TTS>=0.18.0
 openai>=1.3.0
@@ -52,3 +46,4 @@
 pillow>=10.3.0   # If used by dependencies, multiple CVE fixes
 urllib3>=2.0.0   # Request dependency, multiple CVE fixes
 certifi>=2024.2.2  # Certificate validation fixes
+
