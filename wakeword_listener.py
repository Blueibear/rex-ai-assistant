"""Standalone wake-word listener used for quick manual testing."""

from __future__ import annotations

import os

import numpy as np
import simpleaudio as sa
import sounddevice as sd

<<<<<<< HEAD
from rex.wakeword_utils import detect_wakeword, load_wakeword_model
from rex.wake_acknowledgment import ensure_wake_acknowledgment_sound
=======
from wake_acknowledgment import ensure_wake_acknowledgment_sound
from wakeword_utils import detect_wakeword, load_wakeword_model
>>>>>>> c2a3db9f

# Configuration
WAKEWORD = os.getenv("REX_WAKEWORD", "rex")
THRESHOLD = float(os.getenv("REX_WAKEWORD_THRESHOLD", "0.5"))

# Load wake-word detection model
wake_model, wake_keyword = load_wakeword_model(keyword=WAKEWORD)

# Audio settings
sample_rate = 16000
block_size = sample_rate  # 1-second blocks

# Wake confirmation sound
wake_sound_path = ensure_wake_acknowledgment_sound()

print(f"🔊 Listening for wake word: '{wake_keyword}'…")


def play_confirmation_sound() -> None:
    try:
        wave_obj = sa.WaveObject.from_wave_file(wake_sound_path)
        play_obj = wave_obj.play()
        play_obj.wait_done()
    except Exception as exc:
        print(f"[!] Could not play wake confirmation sound: {exc}")


def listen_for_wakeword() -> bool:
    def audio_callback(indata, frames, time, status):
        if status:
            print("[!] Audio stream status:", status)
        audio_data = np.squeeze(indata)
        if detect_wakeword(wake_model, audio_data, threshold=THRESHOLD):
            print(f"✔ Wakeword detected: '{wake_keyword}'")
            play_confirmation_sound()
            raise StopIteration  # Stop the stream after detection

    try:
        with sd.InputStream(
            channels=1,
            samplerate=sample_rate,
            blocksize=block_size,
            callback=audio_callback,
        ):
            while True:
                sd.sleep(100)
    except StopIteration:
        return True
    except Exception as exc:
        print("[!] Wakeword listener error:", exc)
        return False


if __name__ == "__main__":
    success = listen_for_wakeword()
    if success:
        print("✅ Wakeword test completed.")
    else:
        print("❌ Wakeword test failed or aborted.")<|MERGE_RESOLUTION|>--- conflicted
+++ resolved
@@ -8,30 +8,34 @@
 import simpleaudio as sa
 import sounddevice as sd
 
-<<<<<<< HEAD
 from rex.wakeword_utils import detect_wakeword, load_wakeword_model
 from rex.wake_acknowledgment import ensure_wake_acknowledgment_sound
-=======
-from wake_acknowledgment import ensure_wake_acknowledgment_sound
-from wakeword_utils import detect_wakeword, load_wakeword_model
->>>>>>> c2a3db9f
 
+# ------------------------------------------------------------------------------
 # Configuration
+# ------------------------------------------------------------------------------
+
 WAKEWORD = os.getenv("REX_WAKEWORD", "rex")
 THRESHOLD = float(os.getenv("REX_WAKEWORD_THRESHOLD", "0.5"))
+SAMPLE_RATE = 16000
+BLOCK_SIZE = SAMPLE_RATE  # 1-second blocks
 
-# Load wake-word detection model
+# ------------------------------------------------------------------------------
+# Initialization
+# ------------------------------------------------------------------------------
+
+# Load model
 wake_model, wake_keyword = load_wakeword_model(keyword=WAKEWORD)
 
-# Audio settings
-sample_rate = 16000
-block_size = sample_rate  # 1-second blocks
-
-# Wake confirmation sound
+# Load acknowledgment sound
 wake_sound_path = ensure_wake_acknowledgment_sound()
 
 print(f"🔊 Listening for wake word: '{wake_keyword}'…")
 
+
+# ------------------------------------------------------------------------------
+# Helpers
+# ------------------------------------------------------------------------------
 
 def play_confirmation_sound() -> None:
     try:
@@ -43,6 +47,8 @@
 
 
 def listen_for_wakeword() -> bool:
+    """Start streaming from microphone and detect the wakeword in real time."""
+
     def audio_callback(indata, frames, time, status):
         if status:
             print("[!] Audio stream status:", status)
@@ -55,12 +61,12 @@
     try:
         with sd.InputStream(
             channels=1,
-            samplerate=sample_rate,
-            blocksize=block_size,
+            samplerate=SAMPLE_RATE,
+            blocksize=BLOCK_SIZE,
             callback=audio_callback,
         ):
             while True:
-                sd.sleep(100)
+                sd.sleep(100)  # Sleep in small chunks
     except StopIteration:
         return True
     except Exception as exc:
@@ -68,6 +74,10 @@
         return False
 
 
+# ------------------------------------------------------------------------------
+# Entry Point
+# ------------------------------------------------------------------------------
+
 if __name__ == "__main__":
     success = listen_for_wakeword()
     if success:
