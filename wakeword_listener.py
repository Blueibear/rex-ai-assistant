--- conflicted
+++ resolved
@@ -1,8 +1,5 @@
-<<<<<<< HEAD
-=======
 """Standalone wake-word listener used for quick manual testing."""
 
->>>>>>> 3702d31b
 from __future__ import annotations
 
 import os
@@ -10,46 +7,33 @@
 import numpy as np
 import simpleaudio as sa
 import sounddevice as sd
-<<<<<<< HEAD
 
 from wakeword_utils import detect_wakeword, load_wakeword_model
 from wake_acknowledgment import ensure_wake_acknowledgment_sound
 
-=======
-
-from wakeword_utils import detect_wakeword, load_wakeword_model
-
->>>>>>> 3702d31b
+# Configuration
 WAKEWORD = os.getenv("REX_WAKEWORD", "rex")
 THRESHOLD = float(os.getenv("REX_WAKEWORD_THRESHOLD", "0.5"))
 
+# Load wake-word detection model
 wake_model, wake_keyword = load_wakeword_model(keyword=WAKEWORD)
 
 # Audio settings
 sample_rate = 16000
-block_size = int(sample_rate)
-<<<<<<< HEAD
+block_size = sample_rate  # 1-second blocks
 
-# Wake confirmation sound path generated inside the repository assets folder.
+# Wake confirmation sound
 wake_sound_path = ensure_wake_acknowledgment_sound()
-=======
->>>>>>> 3702d31b
 
 print(f"🔊 Listening for wake word: '{wake_keyword}'…")
 
-<<<<<<< HEAD
 
-=======
-print(f"🔊 Listening for wake word: '{wake_keyword}'…")
-
-
->>>>>>> 3702d31b
 def play_confirmation_sound() -> None:
     try:
         wave_obj = sa.WaveObject.from_wave_file(wake_sound_path)
         play_obj = wave_obj.play()
         play_obj.wait_done()
-    except Exception as exc:  # pragma: no cover - best effort logging
+    except Exception as exc:
         print(f"[!] Could not play wake confirmation sound: {exc}")
 
 
@@ -61,7 +45,7 @@
         if detect_wakeword(wake_model, audio_data, threshold=THRESHOLD):
             print(f"✔ Wakeword detected: '{wake_keyword}'")
             play_confirmation_sound()
-            raise StopIteration  # Exit audio stream when detected
+            raise StopIteration  # Stop the stream after detection
 
     try:
         with sd.InputStream(
@@ -74,6 +58,14 @@
                 sd.sleep(100)
     except StopIteration:
         return True
-    except Exception as exc:  # pragma: no cover - hardware specific
+    except Exception as exc:
         print("[!] Wakeword listener error:", exc)
-        return False+        return False
+
+
+if __name__ == "__main__":
+    success = listen_for_wakeword()
+    if success:
+        print("✅ Wakeword test completed.")
+    else:
+        print("❌ Wakeword test failed or aborted.")