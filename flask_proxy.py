--- conflicted
+++ resolved
@@ -24,10 +24,6 @@
 USERS_MAP = load_users_map()
 PROXY_TOKEN = os.getenv("REX_PROXY_TOKEN")
 ALLOW_LOCAL = os.getenv("REX_PROXY_ALLOW_LOCAL") == "1"
-
-user_key: str | None = None
-memory: dict | None = None
-user_folder: str | None = None
 
 
 def _summarize_memory(profile: dict) -> dict:
@@ -98,7 +94,6 @@
     except json.JSONDecodeError:
         abort(500, f"Memory file for user '{user_key}' is invalid JSON.")
 
-    # Store context in Flask `g`
     g.user_key = user_key
     g.memory = memory
     g.user_folder = memory_path
@@ -111,26 +106,11 @@
 
 @app.route("/whoami")
 def whoami():
-<<<<<<< HEAD
     """Return a redacted summary of the active user profile."""
-
-    return jsonify(
-        {
-            # The caller needs to know which user profile is active.  Return the
-            # resolved ``user_key`` alongside a sanitised version of the profile
-            # so the test suite (and any trusted callers) can verify that the
-            # proxy selected the expected identity without exposing the full
-            # memory blob.
-            "user": user_key,
-            "profile": _summarize_memory(memory),
-        }
-    )
-=======
     return jsonify({
         "user": g.user_key,
         "profile": _summarize_memory(g.memory),
     })
->>>>>>> a969d433
 
 
 @app.route("/search")
