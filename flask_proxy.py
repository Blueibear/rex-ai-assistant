import importlib
import importlib.util
import json
import os

<<<<<<< HEAD
from flask import Flask, request, abort, jsonify

from memory_utils import load_memory_profile, load_users_map, resolve_user_key

_WEB_SEARCH_SPEC = importlib.util.find_spec("plugins.web_search")
if _WEB_SEARCH_SPEC is not None:
    search_web = getattr(importlib.import_module("plugins.web_search"), "search_web", None)
else:
    search_web = None
=======
from flask import Flask, request, abort, jsonify, g
from flask_cors import CORS

from memory_utils import load_memory_profile, load_users_map, resolve_user_key
>>>>>>> 3702d31b

app = Flask(__name__)
CORS(app)

# Load optional search plugin
search_web = None
try:
    spec = importlib.util.find_spec("plugins.web_search")
    if spec:
        mod = importlib.import_module("plugins.web_search")
        search_web = getattr(mod, "search_web", None)
except Exception as e:
    app.logger.warning("Failed to load search plugin: %s", e)

# Constants & Config
USERS_MAP = load_users_map()
PROXY_TOKEN = os.getenv("REX_PROXY_TOKEN")
ALLOW_LOCAL = os.getenv("REX_PROXY_ALLOW_LOCAL") == "1"


def _summarize_memory(profile: dict) -> dict:
<<<<<<< HEAD
    summary: dict = {}
    if not isinstance(profile, dict):
        return summary

    name = profile.get("name")
    if isinstance(name, str):
        summary["name"] = name

    role = profile.get("role")
    if isinstance(role, str):
        summary["role"] = role

    preferences = profile.get("preferences")
    if isinstance(preferences, dict):
        pref_summary: dict = {}
        tone = preferences.get("tone")
        if isinstance(tone, str):
            pref_summary["tone"] = tone
        topics = preferences.get("topics")
        if isinstance(topics, list):
            pref_summary["topics"] = [topic for topic in topics if isinstance(topic, str)]
        if pref_summary:
            summary["preferences"] = pref_summary

    return summary


def _extract_shared_secret() -> str | None:
    """Return the shared-secret token provided with the request, if any."""
    auth_header = request.headers.get("Authorization", "")
    if auth_header.lower().startswith("bearer "):
        token = auth_header[7:].strip()
        if token:
            return token
=======
    summary = {}
    if not isinstance(profile, dict):
        return summary
>>>>>>> 3702d31b

    if isinstance(name := profile.get("name"), str):
        summary["name"] = name

    if isinstance(role := profile.get("role"), str):
        summary["role"] = role

    prefs = profile.get("preferences")
    if isinstance(prefs, dict):
        summary["preferences"] = {
            "tone": prefs.get("tone"),
            "topics": [t for t in prefs.get("topics", []) if isinstance(t, str)]
        }

    return summary


def _extract_shared_secret() -> str | None:
    auth_header = request.headers.get("Authorization", "")
    if auth_header.lower().startswith("bearer "):
        return auth_header[7:].strip() or None
    return request.headers.get("X-Rex-Proxy-Token")


def _is_loopback_address(addr: str | None) -> bool:
    if not addr:
        return False
    if addr.startswith("::ffff:"):
        addr = addr.split("::ffff:", 1)[-1]
    return addr in {"127.0.0.1", "::1"}


@app.before_request
def load_user_memory():
    email = request.headers.get("Cf-Access-Authenticated-User-Email")
    token = _extract_shared_secret()
    remote_addr = request.remote_addr

    resolved_user_key: str | None = None

    if email:
        resolved_user_key = resolve_user_key(email, USERS_MAP)
        if not resolved_user_key:
            abort(403, "Access denied for this user.")
    elif token:
        if not PROXY_TOKEN or token != PROXY_TOKEN:
            abort(403, "Invalid or missing proxy token.")
        resolved_user_key = resolve_user_key(os.getenv("REX_ACTIVE_USER"), USERS_MAP)
        if not resolved_user_key:
            abort(403, "REX_ACTIVE_USER is not configured or invalid.")
    elif ALLOW_LOCAL and _is_loopback_address(remote_addr):
        resolved_user_key = resolve_user_key(os.getenv("REX_ACTIVE_USER"), USERS_MAP)
        if not resolved_user_key:
            abort(403, "Local access not permitted: REX_ACTIVE_USER missing.")
    else:
        abort(403, "No authenticated identity provided.")

    g.user_key = resolved_user_key
    g.user_folder = os.path.join("Memory", g.user_key)

    try:
        g.memory = load_memory_profile(g.user_key)
    except FileNotFoundError:
        abort(500, f"Memory file not found for user '{g.user_key}'.")
    except json.JSONDecodeError:
        abort(500, f"Memory file for user '{g.user_key}' is invalid JSON.")


@app.route("/")
def index():
    return "🧠 Rex is online. Ask away."


@app.route("/whoami")
def whoami():
<<<<<<< HEAD
    return jsonify(
        {
            "user": user_key,
            "profile": _summarize_memory(memory),
        }
    )
=======
    return jsonify({
        "user": g.user_key,
        "profile": _summarize_memory(g.memory),
    })
>>>>>>> 3702d31b


@app.route("/search")
def search():
    if not search_web:
        return jsonify({"error": "Search plugin is not available"}), 503

    query = request.args.get("q")
    if not query:
        return jsonify({"error": "Missing query"}), 400

    try:
        result = search_web(query)
    except Exception as e:
        app.logger.exception("Web search failed")
        return jsonify({"error": f"Search provider error: {e}"}), 502

<<<<<<< HEAD
    if search_web is None:
        return jsonify({"error": "Web search plugin is not installed."}), 503

    try:
        result = search_web(query)
    except Exception as exc:  # pragma: no cover - defensive logging
        app.logger.exception("Web search provider failed")
        return jsonify({"error": f"Search provider error: {exc}"}), 502

    return jsonify({"query": query, "result": result})
=======
    return jsonify({
        "query": query,
        "result": result
    })
>>>>>>> 3702d31b


if __name__ == "__main__":
    app.run(host="0.0.0.0", port=5000)


if __name__ == "__main__":
    app.run(port=5000, host="0.0.0.0")<|MERGE_RESOLUTION|>--- conflicted
+++ resolved
@@ -3,27 +3,16 @@
 import json
 import os
 
-<<<<<<< HEAD
-from flask import Flask, request, abort, jsonify
-
-from memory_utils import load_memory_profile, load_users_map, resolve_user_key
-
-_WEB_SEARCH_SPEC = importlib.util.find_spec("plugins.web_search")
-if _WEB_SEARCH_SPEC is not None:
-    search_web = getattr(importlib.import_module("plugins.web_search"), "search_web", None)
-else:
-    search_web = None
-=======
 from flask import Flask, request, abort, jsonify, g
 from flask_cors import CORS
 
 from memory_utils import load_memory_profile, load_users_map, resolve_user_key
->>>>>>> 3702d31b
 
+# --- Flask Setup ---
 app = Flask(__name__)
 CORS(app)
 
-# Load optional search plugin
+# --- Optional Plugin: Web Search ---
 search_web = None
 try:
     spec = importlib.util.find_spec("plugins.web_search")
@@ -33,53 +22,16 @@
 except Exception as e:
     app.logger.warning("Failed to load search plugin: %s", e)
 
-# Constants & Config
+# --- Constants ---
 USERS_MAP = load_users_map()
 PROXY_TOKEN = os.getenv("REX_PROXY_TOKEN")
 ALLOW_LOCAL = os.getenv("REX_PROXY_ALLOW_LOCAL") == "1"
 
-
+# --- Helpers ---
 def _summarize_memory(profile: dict) -> dict:
-<<<<<<< HEAD
-    summary: dict = {}
-    if not isinstance(profile, dict):
-        return summary
-
-    name = profile.get("name")
-    if isinstance(name, str):
-        summary["name"] = name
-
-    role = profile.get("role")
-    if isinstance(role, str):
-        summary["role"] = role
-
-    preferences = profile.get("preferences")
-    if isinstance(preferences, dict):
-        pref_summary: dict = {}
-        tone = preferences.get("tone")
-        if isinstance(tone, str):
-            pref_summary["tone"] = tone
-        topics = preferences.get("topics")
-        if isinstance(topics, list):
-            pref_summary["topics"] = [topic for topic in topics if isinstance(topic, str)]
-        if pref_summary:
-            summary["preferences"] = pref_summary
-
-    return summary
-
-
-def _extract_shared_secret() -> str | None:
-    """Return the shared-secret token provided with the request, if any."""
-    auth_header = request.headers.get("Authorization", "")
-    if auth_header.lower().startswith("bearer "):
-        token = auth_header[7:].strip()
-        if token:
-            return token
-=======
     summary = {}
     if not isinstance(profile, dict):
         return summary
->>>>>>> 3702d31b
 
     if isinstance(name := profile.get("name"), str):
         summary["name"] = name
@@ -111,14 +63,14 @@
         addr = addr.split("::ffff:", 1)[-1]
     return addr in {"127.0.0.1", "::1"}
 
-
+# --- Request Hooks ---
 @app.before_request
 def load_user_memory():
     email = request.headers.get("Cf-Access-Authenticated-User-Email")
     token = _extract_shared_secret()
     remote_addr = request.remote_addr
 
-    resolved_user_key: str | None = None
+    resolved_user_key = None
 
     if email:
         resolved_user_key = resolve_user_key(email, USERS_MAP)
@@ -147,7 +99,7 @@
     except json.JSONDecodeError:
         abort(500, f"Memory file for user '{g.user_key}' is invalid JSON.")
 
-
+# --- Routes ---
 @app.route("/")
 def index():
     return "🧠 Rex is online. Ask away."
@@ -155,19 +107,10 @@
 
 @app.route("/whoami")
 def whoami():
-<<<<<<< HEAD
-    return jsonify(
-        {
-            "user": user_key,
-            "profile": _summarize_memory(memory),
-        }
-    )
-=======
     return jsonify({
         "user": g.user_key,
         "profile": _summarize_memory(g.memory),
     })
->>>>>>> 3702d31b
 
 
 @app.route("/search")
@@ -185,28 +128,12 @@
         app.logger.exception("Web search failed")
         return jsonify({"error": f"Search provider error: {e}"}), 502
 
-<<<<<<< HEAD
-    if search_web is None:
-        return jsonify({"error": "Web search plugin is not installed."}), 503
-
-    try:
-        result = search_web(query)
-    except Exception as exc:  # pragma: no cover - defensive logging
-        app.logger.exception("Web search provider failed")
-        return jsonify({"error": f"Search provider error: {exc}"}), 502
-
-    return jsonify({"query": query, "result": result})
-=======
     return jsonify({
         "query": query,
         "result": result
     })
->>>>>>> 3702d31b
 
 
+# --- Entry Point ---
 if __name__ == "__main__":
     app.run(host="0.0.0.0", port=5000)
-
-
-if __name__ == "__main__":
-    app.run(port=5000, host="0.0.0.0")