import importlib
import importlib.util
import json
import os

<<<<<<< HEAD
from flask import Flask, request, abort, jsonify

from memory_utils import load_memory_profile, load_users_map, resolve_user_key

_WEB_SEARCH_SPEC = importlib.util.find_spec("plugins.web_search")
if _WEB_SEARCH_SPEC is not None:
    search_web = getattr(importlib.import_module("plugins.web_search"), "search_web", None)
else:
    search_web = None
=======
from flask import Flask, request, abort, jsonify, g
from flask_cors import CORS

from memory_utils import load_memory_profile, load_users_map, resolve_user_key
>>>>>>> c2a68b06

app = Flask(__name__)
CORS(app)

# Optional: register search plugin if available
search_web = None
try:
    spec = importlib.util.find_spec("plugins.web_search")
    if spec:
        mod = importlib.import_module("plugins.web_search")
        search_web = getattr(mod, "search_web", None)
except Exception as e:
    app.logger.warning("Failed to load search plugin: %s", e)

USERS_MAP = load_users_map()
PROXY_TOKEN = os.getenv("REX_PROXY_TOKEN")
ALLOW_LOCAL = os.getenv("REX_PROXY_ALLOW_LOCAL") == "1"
user_key: str | None = None


def _summarize_memory(profile: dict) -> dict:
    summary = {}
    if not isinstance(profile, dict):
        return summary

    if isinstance(name := profile.get("name"), str):
        summary["name"] = name

    if isinstance(role := profile.get("role"), str):
        summary["role"] = role

    prefs = profile.get("preferences")
    if isinstance(prefs, dict):
        summary["preferences"] = {
            "tone": prefs.get("tone"),
            "topics": [t for t in prefs.get("topics", []) if isinstance(t, str)]
        }

    return summary


def _extract_shared_secret() -> str | None:
    """Return the shared-secret token provided with the request, if any."""
    auth_header = request.headers.get("Authorization", "")
    if auth_header.lower().startswith("bearer "):
        return auth_header[7:].strip() or None
    return request.headers.get("X-Rex-Proxy-Token")


def _is_loopback_address(addr: str | None) -> bool:
    if not addr:
        return False
    if addr.startswith("::ffff:"):
        addr = addr.split("::ffff:", 1)[-1]
    return addr in {"127.0.0.1", "::1"}

<<<<<<< HEAD
USERS_MAP = load_users_map()
PROXY_TOKEN = os.getenv("REX_PROXY_TOKEN")
ALLOW_LOCAL = os.getenv("REX_PROXY_ALLOW_LOCAL") == "1"


def _summarize_memory(profile: dict) -> dict:
    summary: dict = {}
    if not isinstance(profile, dict):
        return summary

    name = profile.get("name")
    if isinstance(name, str):
        summary["name"] = name

    role = profile.get("role")
    if isinstance(role, str):
        summary["role"] = role

    preferences = profile.get("preferences")
    if isinstance(preferences, dict):
        pref_summary: dict = {}
        tone = preferences.get("tone")
        if isinstance(tone, str):
            pref_summary["tone"] = tone
        topics = preferences.get("topics")
        if isinstance(topics, list):
            pref_summary["topics"] = [topic for topic in topics if isinstance(topic, str)]
        if pref_summary:
            summary["preferences"] = pref_summary

    return summary


def _extract_shared_secret() -> str | None:
    """Return the shared-secret token provided with the request, if any."""
    auth_header = request.headers.get("Authorization", "")
    if auth_header.lower().startswith("bearer "):
        token = auth_header[7:].strip()
        if token:
            return token

    header_token = request.headers.get("X-Rex-Proxy-Token")
    if header_token:
        return header_token.strip()

    return None


def _is_loopback_address(address: str | None) -> bool:
    """Return ``True`` when the request originates from the local machine."""
    if not address:
        return False

    if address.startswith("::ffff:"):
        address = address.split("::ffff:", 1)[1]

    return address in {"127.0.0.1", "::1"}

=======
>>>>>>> c2a68b06

@app.before_request
def load_user_memory():
    email = request.headers.get("Cf-Access-Authenticated-User-Email")
<<<<<<< HEAD
    shared_secret = _extract_shared_secret()
    remote_addr = request.remote_addr

    if email:
        user_key_candidate = resolve_user_key(email, USERS_MAP)
        if not user_key_candidate:
            abort(403, description="Access denied for this user.")
    elif shared_secret:
        if not PROXY_TOKEN:
            abort(403, description="Shared secret authentication is not configured.")
        if shared_secret != PROXY_TOKEN:
            abort(403, description="Invalid proxy token.")

        configured_user = resolve_user_key(os.getenv("REX_ACTIVE_USER"), USERS_MAP)
        if not configured_user:
            abort(403, description="REX_ACTIVE_USER is not configured or invalid.")
        user_key_candidate = configured_user
    elif ALLOW_LOCAL and _is_loopback_address(remote_addr):
        configured_user = resolve_user_key(os.getenv("REX_ACTIVE_USER"), USERS_MAP)
        if not configured_user:
            abort(403, description="Local access requested but REX_ACTIVE_USER is not configured or invalid.")
        user_key_candidate = configured_user
    else:
        abort(403, description="No authenticated identity provided.")

    user_key = user_key_candidate
    user_folder = os.path.join("Memory", user_key)

    try:
        memory = load_memory_profile(user_key)
    except FileNotFoundError:
        abort(500, description=f"Memory file not found for user '{user_key}'.")
    except json.JSONDecodeError:
        abort(500, description=f"Memory file for user '{user_key}' is invalid JSON.")
=======
    token = _extract_shared_secret()
    remote_addr = request.remote_addr

    global user_key
    resolved_user_key: str | None = None

    if email:
        resolved_user_key = resolve_user_key(email, USERS_MAP)
        if not resolved_user_key:
            abort(403, "Access denied for this user.")
    elif token:
        if not PROXY_TOKEN or token != PROXY_TOKEN:
            abort(403, "Invalid or missing proxy token.")
        resolved_user_key = resolve_user_key(os.getenv("REX_ACTIVE_USER"), USERS_MAP)
        if not resolved_user_key:
            abort(403, "REX_ACTIVE_USER is not configured or invalid.")
    elif ALLOW_LOCAL and _is_loopback_address(remote_addr):
        resolved_user_key = resolve_user_key(os.getenv("REX_ACTIVE_USER"), USERS_MAP)
        if not resolved_user_key:
            abort(403, "Local access not permitted: REX_ACTIVE_USER missing.")
    else:
        abort(403, "No authenticated identity provided.")

    user_key = resolved_user_key
    memory_path = os.path.join("Memory", user_key)
    try:
        memory = load_memory_profile(user_key)
    except FileNotFoundError:
        abort(500, f"Memory file not found for user '{user_key}'.")
    except json.JSONDecodeError:
        abort(500, f"Memory file for user '{user_key}' is invalid JSON.")

    g.user_key = user_key
    g.memory = memory
    g.user_folder = memory_path
>>>>>>> c2a68b06


@app.route("/")
def index():
    return "🧠 Rex is online. Ask away."


<<<<<<< HEAD
# ✅ Whoami route: returns active memory profile
@app.route("/whoami")
def whoami():
    return jsonify(
        {
            "user": user_key,
            "profile": _summarize_memory(memory),
        }
    )

=======
@app.route("/whoami")
def whoami():
    """Return a redacted summary of the active user profile."""
    return jsonify({
        "user": g.user_key,
        "profile": _summarize_memory(g.memory),
    })
>>>>>>> c2a68b06


@app.route("/search")
def search():
    if not search_web:
        return jsonify({"error": "Search plugin is not available"}), 503

    query = request.args.get("q")
    if not query:
        return jsonify({"error": "Missing query"}), 400

    try:
        result = search_web(query)
    except Exception as e:
        app.logger.warning("Search failed: %s", e)
        result = "Search failed due to internal error."

<<<<<<< HEAD
    if search_web is None:
        return jsonify({"error": "Web search plugin is not installed."}), 503

    try:
        result = search_web(query)
    except Exception as exc:  # pragma: no cover - defensive logging
        app.logger.exception("Web search provider failed")
        return jsonify({"error": f"Search provider error: {exc}"}), 502

    return jsonify({"query": query, "result": result})


if __name__ == "__main__":
    app.run(port=5000, host="0.0.0.0")
=======
    return jsonify({
        "query": query,
        "result": result
    })


if __name__ == "__main__":
    app.run(host="0.0.0.0", port=5000)
>>>>>>> c2a68b06
<|MERGE_RESOLUTION|>--- conflicted
+++ resolved
@@ -3,27 +3,15 @@
 import json
 import os
 
-<<<<<<< HEAD
-from flask import Flask, request, abort, jsonify
-
-from memory_utils import load_memory_profile, load_users_map, resolve_user_key
-
-_WEB_SEARCH_SPEC = importlib.util.find_spec("plugins.web_search")
-if _WEB_SEARCH_SPEC is not None:
-    search_web = getattr(importlib.import_module("plugins.web_search"), "search_web", None)
-else:
-    search_web = None
-=======
 from flask import Flask, request, abort, jsonify, g
 from flask_cors import CORS
 
 from memory_utils import load_memory_profile, load_users_map, resolve_user_key
->>>>>>> c2a68b06
 
 app = Flask(__name__)
 CORS(app)
 
-# Optional: register search plugin if available
+# Load optional search plugin
 search_web = None
 try:
     spec = importlib.util.find_spec("plugins.web_search")
@@ -33,10 +21,10 @@
 except Exception as e:
     app.logger.warning("Failed to load search plugin: %s", e)
 
+# Constants & Config
 USERS_MAP = load_users_map()
 PROXY_TOKEN = os.getenv("REX_PROXY_TOKEN")
 ALLOW_LOCAL = os.getenv("REX_PROXY_ALLOW_LOCAL") == "1"
-user_key: str | None = None
 
 
 def _summarize_memory(profile: dict) -> dict:
@@ -61,7 +49,6 @@
 
 
 def _extract_shared_secret() -> str | None:
-    """Return the shared-secret token provided with the request, if any."""
     auth_header = request.headers.get("Authorization", "")
     if auth_header.lower().startswith("bearer "):
         return auth_header[7:].strip() or None
@@ -75,111 +62,13 @@
         addr = addr.split("::ffff:", 1)[-1]
     return addr in {"127.0.0.1", "::1"}
 
-<<<<<<< HEAD
-USERS_MAP = load_users_map()
-PROXY_TOKEN = os.getenv("REX_PROXY_TOKEN")
-ALLOW_LOCAL = os.getenv("REX_PROXY_ALLOW_LOCAL") == "1"
-
-
-def _summarize_memory(profile: dict) -> dict:
-    summary: dict = {}
-    if not isinstance(profile, dict):
-        return summary
-
-    name = profile.get("name")
-    if isinstance(name, str):
-        summary["name"] = name
-
-    role = profile.get("role")
-    if isinstance(role, str):
-        summary["role"] = role
-
-    preferences = profile.get("preferences")
-    if isinstance(preferences, dict):
-        pref_summary: dict = {}
-        tone = preferences.get("tone")
-        if isinstance(tone, str):
-            pref_summary["tone"] = tone
-        topics = preferences.get("topics")
-        if isinstance(topics, list):
-            pref_summary["topics"] = [topic for topic in topics if isinstance(topic, str)]
-        if pref_summary:
-            summary["preferences"] = pref_summary
-
-    return summary
-
-
-def _extract_shared_secret() -> str | None:
-    """Return the shared-secret token provided with the request, if any."""
-    auth_header = request.headers.get("Authorization", "")
-    if auth_header.lower().startswith("bearer "):
-        token = auth_header[7:].strip()
-        if token:
-            return token
-
-    header_token = request.headers.get("X-Rex-Proxy-Token")
-    if header_token:
-        return header_token.strip()
-
-    return None
-
-
-def _is_loopback_address(address: str | None) -> bool:
-    """Return ``True`` when the request originates from the local machine."""
-    if not address:
-        return False
-
-    if address.startswith("::ffff:"):
-        address = address.split("::ffff:", 1)[1]
-
-    return address in {"127.0.0.1", "::1"}
-
-=======
->>>>>>> c2a68b06
 
 @app.before_request
 def load_user_memory():
     email = request.headers.get("Cf-Access-Authenticated-User-Email")
-<<<<<<< HEAD
-    shared_secret = _extract_shared_secret()
-    remote_addr = request.remote_addr
-
-    if email:
-        user_key_candidate = resolve_user_key(email, USERS_MAP)
-        if not user_key_candidate:
-            abort(403, description="Access denied for this user.")
-    elif shared_secret:
-        if not PROXY_TOKEN:
-            abort(403, description="Shared secret authentication is not configured.")
-        if shared_secret != PROXY_TOKEN:
-            abort(403, description="Invalid proxy token.")
-
-        configured_user = resolve_user_key(os.getenv("REX_ACTIVE_USER"), USERS_MAP)
-        if not configured_user:
-            abort(403, description="REX_ACTIVE_USER is not configured or invalid.")
-        user_key_candidate = configured_user
-    elif ALLOW_LOCAL and _is_loopback_address(remote_addr):
-        configured_user = resolve_user_key(os.getenv("REX_ACTIVE_USER"), USERS_MAP)
-        if not configured_user:
-            abort(403, description="Local access requested but REX_ACTIVE_USER is not configured or invalid.")
-        user_key_candidate = configured_user
-    else:
-        abort(403, description="No authenticated identity provided.")
-
-    user_key = user_key_candidate
-    user_folder = os.path.join("Memory", user_key)
-
-    try:
-        memory = load_memory_profile(user_key)
-    except FileNotFoundError:
-        abort(500, description=f"Memory file not found for user '{user_key}'.")
-    except json.JSONDecodeError:
-        abort(500, description=f"Memory file for user '{user_key}' is invalid JSON.")
-=======
     token = _extract_shared_secret()
     remote_addr = request.remote_addr
 
-    global user_key
     resolved_user_key: str | None = None
 
     if email:
@@ -199,19 +88,15 @@
     else:
         abort(403, "No authenticated identity provided.")
 
-    user_key = resolved_user_key
-    memory_path = os.path.join("Memory", user_key)
+    g.user_key = resolved_user_key
+    g.user_folder = os.path.join("Memory", g.user_key)
+
     try:
-        memory = load_memory_profile(user_key)
+        g.memory = load_memory_profile(g.user_key)
     except FileNotFoundError:
-        abort(500, f"Memory file not found for user '{user_key}'.")
+        abort(500, f"Memory file not found for user '{g.user_key}'.")
     except json.JSONDecodeError:
-        abort(500, f"Memory file for user '{user_key}' is invalid JSON.")
-
-    g.user_key = user_key
-    g.memory = memory
-    g.user_folder = memory_path
->>>>>>> c2a68b06
+        abort(500, f"Memory file for user '{g.user_key}' is invalid JSON.")
 
 
 @app.route("/")
@@ -219,26 +104,12 @@
     return "🧠 Rex is online. Ask away."
 
 
-<<<<<<< HEAD
-# ✅ Whoami route: returns active memory profile
 @app.route("/whoami")
 def whoami():
-    return jsonify(
-        {
-            "user": user_key,
-            "profile": _summarize_memory(memory),
-        }
-    )
-
-=======
-@app.route("/whoami")
-def whoami():
-    """Return a redacted summary of the active user profile."""
     return jsonify({
         "user": g.user_key,
         "profile": _summarize_memory(g.memory),
     })
->>>>>>> c2a68b06
 
 
 @app.route("/search")
@@ -253,25 +124,9 @@
     try:
         result = search_web(query)
     except Exception as e:
-        app.logger.warning("Search failed: %s", e)
-        result = "Search failed due to internal error."
+        app.logger.exception("Web search failed")
+        return jsonify({"error": f"Search provider error: {e}"}), 502
 
-<<<<<<< HEAD
-    if search_web is None:
-        return jsonify({"error": "Web search plugin is not installed."}), 503
-
-    try:
-        result = search_web(query)
-    except Exception as exc:  # pragma: no cover - defensive logging
-        app.logger.exception("Web search provider failed")
-        return jsonify({"error": f"Search provider error: {exc}"}), 502
-
-    return jsonify({"query": query, "result": result})
-
-
-if __name__ == "__main__":
-    app.run(port=5000, host="0.0.0.0")
-=======
     return jsonify({
         "query": query,
         "result": result
@@ -280,4 +135,7 @@
 
 if __name__ == "__main__":
     app.run(host="0.0.0.0", port=5000)
->>>>>>> c2a68b06
+
+
+if __name__ == "__main__":
+    app.run(port=5000, host="0.0.0.0")