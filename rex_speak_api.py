--- conflicted
+++ resolved
@@ -7,38 +7,30 @@
 import uuid
 from contextlib import suppress
 
-from flask import Flask, Response, jsonify, request, send_file
-try:  # pragma: no cover - optional dependency
+from flask import Flask, jsonify, request, send_file, Response
+try:
     from flask_cors import CORS
-except ImportError:  # pragma: no cover - provide a tiny shim
+except ImportError:
     def CORS(app: Flask, **_kwargs):
         return app
 
-try:  # pragma: no cover - optional dependency
+try:
     from flask_limiter import Limiter
     from flask_limiter.util import get_remote_address
-except ImportError:  # pragma: no cover - lightweight stand-ins
-    class Limiter:  # type: ignore[override]
+except ImportError:
+    class Limiter:
         def __init__(self, *args, **kwargs):
             pass
 
         def limit(self, *args, **kwargs):
             def decorator(func):
                 return func
-
             return decorator
 
     def get_remote_address() -> str:
         return "0.0.0.0"
+
 from werkzeug.exceptions import BadRequest
-
-<<<<<<< HEAD
-=======
-from flask import Flask, jsonify, request, send_file
-from flask_cors import CORS
-from flask_limiter import Limiter
-from flask_limiter.util import get_remote_address
->>>>>>> e1ee3f75
 from TTS.api import TTS
 
 from memory_utils import (
@@ -47,170 +39,85 @@
     load_users_map,
     resolve_user_key,
 )
-<<<<<<< HEAD
 from rex.config import settings
+from rex.assistant_errors import AuthenticationError, TextToSpeechError
 
-
-def _create_app() -> Flask:
-    app = Flask(__name__)
-    limiter = Limiter(get_remote_address, app=app, default_limits=["30 per minute"])
-    CORS(app, resources={r"/*": {"origins": "*"}})
-
-    USERS_MAP = load_users_map()
-    USER_PROFILES = load_all_profiles()
-    default_user = resolve_user_key(os.getenv("REX_ACTIVE_USER"), USERS_MAP, profiles=USER_PROFILES)
-
-    if not default_user:
-        default_user = sorted(USER_PROFILES.keys())[0] if USER_PROFILES else "james"
-
-    user_voices = {
-        user: extract_voice_reference(profile)
-        for user, profile in USER_PROFILES.items()
-    }
-    if default_user not in user_voices:
-        user_voices[default_user] = None
-
-    xtts = TTS(model_name="tts_models/multilingual/multi-dataset/xtts_v2", progress_bar=False, gpu=False)
-
-    required_api_key = os.getenv("REX_SPEAK_API_KEY")
-
-    @app.route("/speak", methods=["POST"])
-    @limiter.limit("15 per minute")
-    def speak() -> Response:
-        if required_api_key:
-            supplied = request.headers.get("X-API-Key")
-            if supplied != required_api_key:
-                return jsonify({"error": "Invalid API key"}), 401
-
-        try:
-            payload = request.get_json(force=True)
-        except BadRequest:
-            return jsonify({"error": "Request body must be JSON"}), 400
-
-        if not isinstance(payload, dict):
-            return jsonify({"error": "Invalid payload"}), 400
-
-        text = payload.get("text")
-        if not isinstance(text, str) or not text.strip():
-            return jsonify({"error": "Missing text parameter"}), 400
-
-        user_param = payload.get("user")
-        user = str(user_param).lower() if isinstance(user_param, str) else default_user
-        if user not in user_voices:
-            user = default_user
-
-        speaker_wav = user_voices.get(user)
-        if speaker_wav and not os.path.exists(speaker_wav):
-            return jsonify({"error": f"Speaker reference file not found for user '{user}'"}), 404
-
-        output_filename = f"rex_response_{uuid.uuid4().hex}.wav"
-        output_path = os.path.join(os.path.dirname(os.path.abspath(__file__)), output_filename)
-
-        try:
-            xtts.tts_to_file(
-                text=text,
-                speaker_wav=speaker_wav,
-                language=settings.speak_language,
-                file_path=output_path,
-            )
-            return send_file(output_path, mimetype="audio/wav", as_attachment=True, download_name="rex_response.wav")
-        except Exception as exc:  # pragma: no cover - synthesis issues
-            return jsonify({"error": str(exc)}), 500
-        finally:
-            with suppress(FileNotFoundError):
-                os.remove(output_path)
-
-    return app
-
-
-app = _create_app()
-=======
-
-from assistant_errors import AuthenticationError, TextToSpeechError
-from config import load_config
-from logging_utils import get_logger
-
-LOGGER = get_logger(__name__)
-
-CONFIG = load_config()
+# ---------------------------------------------------------------------
+# App setup
+# ---------------------------------------------------------------------
 
 app = Flask(__name__)
-limiter = Limiter(get_remote_address, app=app, default_limits=[CONFIG.rate_limit])
-CORS(app, resources={r"/*": {"origins": CONFIG.allowed_origins}})
+limiter = Limiter(get_remote_address, app=app, default_limits=["30 per minute"])
+CORS(app, resources={r"/*": {"origins": "*"}})
 
 USERS_MAP = load_users_map()
 USER_PROFILES = load_all_profiles()
-DEFAULT_USER = resolve_user_key(
-    CONFIG.default_user or os.getenv("REX_ACTIVE_USER"),
-    USERS_MAP,
-    profiles=USER_PROFILES,
-)
+DEFAULT_USER = resolve_user_key(os.getenv("REX_ACTIVE_USER"), USERS_MAP, profiles=USER_PROFILES)
 
 if not DEFAULT_USER:
-    if USER_PROFILES:
-        DEFAULT_USER = sorted(USER_PROFILES.keys())[0]
-    else:
-        DEFAULT_USER = "james"
+    DEFAULT_USER = sorted(USER_PROFILES.keys())[0] if USER_PROFILES else "james"
 
 USER_VOICES = {
     user: extract_voice_reference(profile)
     for user, profile in USER_PROFILES.items()
 }
-
 if DEFAULT_USER not in USER_VOICES:
     USER_VOICES[DEFAULT_USER] = None
 
-# Load XTTS model at app startup
 xtts = TTS(model_name="tts_models/multilingual/multi-dataset/xtts_v2", progress_bar=False, gpu=False)
+REQUIRED_API_KEY = os.getenv("REX_SPEAK_API_KEY")
 
 
+# ---------------------------------------------------------------------
+# Helpers
+# ---------------------------------------------------------------------
+
 def _require_api_key() -> None:
-    expected = CONFIG.speak_api_key
-    if not expected:
+    if not REQUIRED_API_KEY:
         return
     provided = request.headers.get("X-API-Key") or request.headers.get("Authorization")
-    if not provided or not secrets.compare_digest(provided.strip(), expected.strip()):
+    if not provided or not secrets.compare_digest(provided.strip(), REQUIRED_API_KEY.strip()):
         raise AuthenticationError("Missing or invalid API key")
 
 
+# ---------------------------------------------------------------------
+# Routes
+# ---------------------------------------------------------------------
+
 @app.errorhandler(AuthenticationError)
-def _handle_auth_error(exc: AuthenticationError):  # pragma: no cover - Flask wiring
-    LOGGER.warning("Authentication failure: %s", exc)
+def _handle_auth_error(exc: AuthenticationError):
     return jsonify({"error": str(exc)}), 401
 
-
 @app.errorhandler(TextToSpeechError)
-def _handle_tts_error(exc: TextToSpeechError):  # pragma: no cover - Flask wiring
-    LOGGER.error("TTS failure: %s", exc)
+def _handle_tts_error(exc: TextToSpeechError):
     return jsonify({"error": str(exc)}), 500
 
+@app.route("/speak", methods=["POST"])
+@limiter.limit("15 per minute")
+def speak() -> Response:
+    _require_api_key()
 
-@app.route("/speak", methods=["POST"])
-@limiter.limit(lambda: CONFIG.rate_limit)
-def speak():
-    _require_api_key()
-    data = request.get_json() or {}
-    text = data.get("text")
-    user_param = data.get("user")
+    try:
+        payload = request.get_json(force=True)
+    except BadRequest:
+        return jsonify({"error": "Request body must be JSON"}), 400
 
-    if not text:
-        return jsonify({"error": "Missing text parameter"}), 400
+    if not isinstance(payload, dict):
+        return jsonify({"error": "Invalid JSON payload"}), 400
 
-    if user_param:
-        user = str(user_param).lower()
-    else:
-        user = DEFAULT_USER
+    text = payload.get("text")
+    if not isinstance(text, str) or not text.strip():
+        return jsonify({"error": "Missing 'text' parameter"}), 400
 
+    user_param = payload.get("user")
+    user = str(user_param).lower() if isinstance(user_param, str) else DEFAULT_USER
     if user not in USER_VOICES:
         user = DEFAULT_USER
 
     speaker_wav = USER_VOICES.get(user)
-
-    # If a speaker file path is provided but the file doesn't exist, return an error
     if speaker_wav and not os.path.exists(speaker_wav):
         return jsonify({"error": f"Speaker reference file not found for user '{user}'"}), 404
 
-    # Generate a unique filename in the current directory for the response audio
     output_filename = f"rex_response_{uuid.uuid4().hex}.wav"
     output_path = os.path.join(os.path.dirname(os.path.abspath(__file__)), output_filename)
 
@@ -218,20 +125,12 @@
         xtts.tts_to_file(
             text=text,
             speaker_wav=speaker_wav,
-            language="en",
+            language=settings.speak_language,
             file_path=output_path,
         )
-
-        return send_file(
-            output_path,
-            mimetype="audio/wav",
-            as_attachment=True,
-            download_name="rex_response.wav",
-        )
-    except Exception as exc:  # pragma: no cover - depends on runtime environment
+        return send_file(output_path, mimetype="audio/wav", as_attachment=True, download_name="rex_response.wav")
+    except Exception as exc:
         raise TextToSpeechError(str(exc))
     finally:
-        # Remove the temporary file
-        if os.path.exists(output_path):
+        with suppress(FileNotFoundError):
             os.remove(output_path)
->>>>>>> e1ee3f75
