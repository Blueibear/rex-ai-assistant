--- conflicted
+++ resolved
@@ -10,17 +10,13 @@
 import time
 from collections import defaultdict, deque
 
-<<<<<<< HEAD
-from flask import Flask, Response, jsonify, request, send_file, after_this_request
-=======
 from flask import Flask, Response, after_this_request, jsonify, request, send_file
->>>>>>> c2a3db9f
 from flask_cors import CORS
 
-try:  # pragma: no cover - optional dependency
+try:
     from flask_limiter import Limiter
     from flask_limiter.exceptions import RateLimitExceeded
-except ImportError:  # pragma: no cover - fallback for documentation builds
+except ImportError:
 
     class Limiter:  # type: ignore
         def __init__(self, *args, **kwargs):
@@ -29,15 +25,12 @@
         def limit(self, *args, **kwargs):
             def decorator(func):
                 return func
-
             return decorator
 
     class RateLimitExceeded(Exception):  # type: ignore
         retry_after = None
 
-
 from TTS.api import TTS
-
 from rex.memory_utils import (
     extract_voice_reference,
     load_all_profiles,
@@ -52,15 +45,12 @@
 
 app = Flask(__name__)
 
-# CORS Configuration: Restrict origins based on environment
-# Default to localhost for development; override via REX_ALLOWED_ORIGINS env var
 ALLOWED_ORIGINS = os.getenv(
     "REX_ALLOWED_ORIGINS",
     "http://localhost:3000,http://localhost:5000,http://127.0.0.1:3000,http://127.0.0.1:5000",
 )
 _CORS_ORIGINS = [origin.strip() for origin in ALLOWED_ORIGINS.split(",") if origin.strip()]
 
-# Only allow credentials if not using wildcard
 CORS(
     app,
     resources={
@@ -69,16 +59,29 @@
             "methods": ["GET", "POST", "OPTIONS"],
             "allow_headers": ["Content-Type", "Authorization", "X-API-Key"],
             "expose_headers": ["Retry-After"],
-            "supports_credentials": False,  # Disable by default for security
-            "max_age": 600,  # Preflight cache: 10 minutes
+            "supports_credentials": False,
+            "max_age": 600,
         }
     },
 )
 
+# ------------------------------------------------------------------------------
+# Logging
+# ------------------------------------------------------------------------------
+
+logger = logging.getLogger("rex.speak_api")
+
+if not logger.handlers:
+    logging.basicConfig(
+        level=os.getenv("REX_LOG_LEVEL", "INFO").upper(),
+        format="%(asctime)s [%(levelname)s] %(name)s: %(message)s",
+    )
+
+# ------------------------------------------------------------------------------
+# Rate Limiting
+# ------------------------------------------------------------------------------
 
 def _rate_limit_key() -> str:
-    """Derive a stable rate-limit identity from API key or source address."""
-
     provided = request.headers.get("X-API-Key") or request.headers.get("Authorization")
     if provided:
         token = provided.split()[-1]
@@ -88,9 +91,10 @@
         return forwarded.split(",")[0].strip()
     return request.remote_addr or "anonymous"
 
-
 _LIMITER_STORAGE_URI = (
-    os.getenv("REX_SPEAK_STORAGE_URI") or os.getenv("FLASK_LIMITER_STORAGE_URI") or "memory://"
+    os.getenv("REX_SPEAK_STORAGE_URI") or
+    os.getenv("FLASK_LIMITER_STORAGE_URI") or
+    "memory://"
 )
 
 limiter = Limiter(
@@ -99,13 +103,6 @@
     app=app,
     default_limits=[],
 )
-logger = logging.getLogger("rex.speak_api")
-
-if not logger.handlers:
-    logging.basicConfig(
-        level=os.getenv("REX_LOG_LEVEL", "INFO").upper(),
-        format="%(asctime)s [%(levelname)s] %(name)s: %(message)s",
-    )
 
 # ------------------------------------------------------------------------------
 # Config and Globals
@@ -118,7 +115,8 @@
 ) or (sorted(USER_PROFILES.keys())[0] if USER_PROFILES else "james")
 
 USER_VOICES = {
-    user: extract_voice_reference(profile, user_key=user) for user, profile in USER_PROFILES.items()
+    user: extract_voice_reference(profile, user_key=user)
+    for user, profile in USER_PROFILES.items()
 }
 if DEFAULT_USER not in USER_VOICES:
     USER_VOICES[DEFAULT_USER] = None
@@ -149,62 +147,55 @@
 else:
     _RATE_LIMIT_SPEC = None
 
-if _LIMITER_STORAGE_URI.startswith("memory"):
-    _RATE_CACHE: dict[str, deque] = defaultdict(deque)
-else:
-    _RATE_CACHE = None
-
-# ------------------------------------------------------------------------------
-# Helpers
-# ------------------------------------------------------------------------------
-
+_RATE_CACHE: dict[str, deque] | None = defaultdict(deque) if _LIMITER_STORAGE_URI.startswith("memory") else None
+
+# ------------------------------------------------------------------------------
+# Error Handlers
+# ------------------------------------------------------------------------------
 
 @app.errorhandler(AuthenticationError)
 def _handle_auth_error(exc: AuthenticationError):
     return jsonify({"error": str(exc)}), 401
 
-
 @app.errorhandler(TextToSpeechError)
 def _handle_tts_error(exc: TextToSpeechError):
     return jsonify({"error": str(exc)}), 500
-
 
 @app.errorhandler(RateLimitExceeded)
 def _handle_rate_limit(exc: RateLimitExceeded):
     response = jsonify({"error": "Too many requests"})
     response.status_code = 429
-    retry_after = getattr(exc, "retry_after", None)
-    if retry_after:
-        response.headers["Retry-After"] = str(int(retry_after))
+    if getattr(exc, "retry_after", None):
+        response.headers["Retry-After"] = str(int(exc.retry_after))
     return response
 
+# ------------------------------------------------------------------------------
+# Helpers
+# ------------------------------------------------------------------------------
 
 def _extract_api_key(payload: dict | None) -> str | None:
     auth_header = request.headers.get("Authorization", "")
     if auth_header.lower().startswith("bearer "):
         return auth_header[7:].strip()
     return (
-        request.headers.get("X-API-Key") or request.args.get("api_key") or payload.get("api_key")
-        if payload
-        else None
+        request.headers.get("X-API-Key") or
+        request.args.get("api_key") or
+        payload.get("api_key") if payload else None
     )
-
 
 def _require_api_key(provided_key: str | None) -> bool:
     if not provided_key:
         return False
     try:
         return hmac.compare_digest(provided_key, API_KEY)
-    except TypeError:  # pragma: no cover - malformed header
+    except TypeError:
         return False
-
 
 def _prune_requests(identity: str, now: float) -> deque:
     entries = _RATE_CACHE[identity]
     while entries and now - entries[0] > RATE_LIMIT_WINDOW:
         entries.popleft()
     return entries
-
 
 def _check_rate_limit(identity: str) -> tuple[bool, int]:
     if _RATE_CACHE is None or RATE_LIMIT <= 0 or RATE_LIMIT_WINDOW <= 0:
@@ -217,7 +208,6 @@
     entries.append(now)
     return True, 0
 
-
 def _validate_text(text: str) -> str | None:
     if not isinstance(text, str):
         return "Text must be a string."
@@ -228,7 +218,6 @@
         return f"Text exceeds maximum length of {MAX_TEXT_LENGTH} characters."
     return None
 
-
 def _select_speaker(user: str | None) -> str | None:
     candidate = str(user).lower() if user else DEFAULT_USER
     if candidate not in USER_VOICES:
@@ -238,7 +227,6 @@
         logger.warning("Speaker reference '%s' is missing.", speaker_wav)
         return None
     return speaker_wav
-
 
 def _get_tts_engine() -> TTS:
     global _TTS_ENGINE
@@ -251,17 +239,14 @@
         )
     return _TTS_ENGINE
 
-
-# ------------------------------------------------------------------------------
-# Routes
-# ------------------------------------------------------------------------------
-
-
 def _apply_rate_limit(func):
     if _RATE_LIMIT_SPEC:
         return limiter.limit(_RATE_LIMIT_SPEC)(func)
     return func
 
+# ------------------------------------------------------------------------------
+# Routes
+# ------------------------------------------------------------------------------
 
 @app.route("/speak", methods=["POST"])
 @_apply_rate_limit
@@ -290,7 +275,9 @@
     language = payload.get("language", "en")
 
     logger.info("Generating speech (lang=%s)", language)
-    output_path = tempfile.mktemp(suffix=".wav")
+
+    with tempfile.NamedTemporaryFile(delete=False, suffix=".wav") as tmp:
+        output_path = tmp.name
 
     try:
         _get_tts_engine().tts_to_file(
@@ -322,16 +309,18 @@
         raise TextToSpeechError(str(exc))
 
 
+@app.route("/healthz", methods=["GET"])
+def health_check() -> Response:
+    return jsonify({"status": "ok"}), 200
+
 # ------------------------------------------------------------------------------
 # Entry Point
 # ------------------------------------------------------------------------------
-
 
 def main() -> int:
     """Main entry point for Rex TTS API server."""
     app.run(host="0.0.0.0", port=5000)
     return 0
 
-
 if __name__ == "__main__":
     raise SystemExit(main())