name: CI
on:
<<<<<<< HEAD
  pull_request:
    branches: [ main ]
  push:
    branches: [ main ]
permissions:
  contents: read
jobs:
  node-ci:
=======
  push:
    branches: [main, claude/**]
  pull_request:
    branches: [main]

jobs:
  lint:
    name: Lint & Format Check
    runs-on: ubuntu-latest
    timeout-minutes: 5

    steps:
      - name: 🧾 Checkout repository
        uses: actions/checkout@v4

      - name: 🐍 Set up Python
        uses: actions/setup-python@v5
        with:
          python-version: "3.11"

      - name: 📦 Cache pip dependencies
        uses: actions/cache@v4
        with:
          path: ~/.cache/pip
          key: ${{ runner.os }}-pip-lint-${{ hashFiles('**/pyproject.toml') }}
          restore-keys: |
            ${{ runner.os }}-pip-lint-

      - name: 📥 Install linting tools
        run: |
          python -m pip install --upgrade pip
          pip install ruff black mypy

      - name: 🔍 Run Ruff linting
        run: ruff check . --output-format=github

      - name: 🎨 Check code formatting with Black
        run: black --check --diff .

      - name: 🔎 Run Mypy type checking
        run: mypy . --no-error-summary || true
        continue-on-error: true

  tests:
    name: Tests & Coverage
>>>>>>> c2a3db9f
    runs-on: ubuntu-latest
    steps:
<<<<<<< HEAD
      - uses: actions/checkout@v4
      - uses: actions/setup-node@v4
        with:
          node-version: '22'
          cache: 'npm'
      - run: npm ci || yarn install || pnpm i || echo "no node project"
      - run: npm run lint || echo "no lint script"
      - run: npm test || echo "no tests"
  python-ci:
    runs-on: ubuntu-latest
    steps:
      - uses: actions/checkout@v4
      - uses: actions/setup-python@v5
        with:
          python-version: '3.11'
      - run: pip install ruff mypy pytest || true
      - run: ruff check . || true
      - run: mypy || true
      - run: pytest || true
=======
      - name: 🧾 Checkout repository
        uses: actions/checkout@v4

      - name: 🐍 Set up Python
        uses: actions/setup-python@v5
        with:
          python-version: "3.11"

      - name: 🧹 Free disk space
        run: |
          sudo rm -rf /usr/share/dotnet /opt/ghc /usr/local/lib/android /usr/local/share/boost
          sudo apt-get clean
          pip cache purge || true

      - name: 📦 Cache pip dependencies
        uses: actions/cache@v4
        with:
          path: ~/.cache/pip
          key: ${{ runner.os }}-pip-${{ hashFiles('**/pyproject.toml', '**/requirements*.txt') }}
          restore-keys: |
            ${{ runner.os }}-pip-

      - name: 🧰 Install system dependencies
        run: |
          sudo apt-get update
          sudo apt-get install -y \
            ffmpeg \
            libsndfile1 \
            libasound2-dev \
            portaudio19-dev

      - name: 📥 Install Python dependencies (CPU-only)
        run: |
          python -m pip install --upgrade pip>=25.3 setuptools>=78.1.1 wheel
          # Install CPU-only PyTorch for faster CI
          pip install torch==2.6.0 torchvision==0.21.0 torchaudio==2.6.0 --index-url https://download.pytorch.org/whl/cpu
          pip install -e .[dev,test]

      - name: 🧪 Run tests with coverage
        run: |
          # Run only unit tests by default; skip slow/audio/gpu tests
          pytest -m "not slow and not audio and not gpu" --cov=rex --cov-report=term-missing --cov-report=xml
        env:
          REX_FILE_LOGGING_ENABLED: "false"  # Log to stdout only in CI

      - name: 📤 Upload coverage report
        if: success()
        uses: actions/upload-artifact@v4
        with:
          name: coverage-report
          path: |
            .coverage
            coverage.xml
            htmlcov/
>>>>>>> c2a3db9f
<|MERGE_RESOLUTION|>--- conflicted
+++ resolved
@@ -1,21 +1,16 @@
 name: CI
+
 on:
-<<<<<<< HEAD
-  pull_request:
-    branches: [ main ]
-  push:
-    branches: [ main ]
-permissions:
-  contents: read
-jobs:
-  node-ci:
-=======
   push:
     branches: [main, claude/**]
   pull_request:
     branches: [main]
 
+permissions:
+  contents: read
+
 jobs:
+
   lint:
     name: Lint & Format Check
     runs-on: ubuntu-latest
@@ -53,32 +48,32 @@
         run: mypy . --no-error-summary || true
         continue-on-error: true
 
-  tests:
-    name: Tests & Coverage
->>>>>>> c2a3db9f
+  node-ci:
+    name: Node.js CI
     runs-on: ubuntu-latest
     steps:
-<<<<<<< HEAD
-      - uses: actions/checkout@v4
-      - uses: actions/setup-node@v4
+      - name: 🧾 Checkout repository
+        uses: actions/checkout@v4
+
+      - name: 🔧 Set up Node.js
+        uses: actions/setup-node@v4
         with:
           node-version: '22'
           cache: 'npm'
-      - run: npm ci || yarn install || pnpm i || echo "no node project"
-      - run: npm run lint || echo "no lint script"
-      - run: npm test || echo "no tests"
-  python-ci:
+
+      - name: 📦 Install Node.js dependencies
+        run: npm ci || yarn install || pnpm i || echo "no node project"
+
+      - name: 🧪 Run Node.js Lint
+        run: npm run lint || echo "no lint script"
+
+      - name: 🧪 Run Node.js Tests
+        run: npm test || echo "no tests"
+
+  tests:
+    name: Python Tests & Coverage
     runs-on: ubuntu-latest
     steps:
-      - uses: actions/checkout@v4
-      - uses: actions/setup-python@v5
-        with:
-          python-version: '3.11'
-      - run: pip install ruff mypy pytest || true
-      - run: ruff check . || true
-      - run: mypy || true
-      - run: pytest || true
-=======
       - name: 🧾 Checkout repository
         uses: actions/checkout@v4
 
@@ -113,16 +108,14 @@
       - name: 📥 Install Python dependencies (CPU-only)
         run: |
           python -m pip install --upgrade pip>=25.3 setuptools>=78.1.1 wheel
-          # Install CPU-only PyTorch for faster CI
           pip install torch==2.6.0 torchvision==0.21.0 torchaudio==2.6.0 --index-url https://download.pytorch.org/whl/cpu
           pip install -e .[dev,test]
 
       - name: 🧪 Run tests with coverage
         run: |
-          # Run only unit tests by default; skip slow/audio/gpu tests
           pytest -m "not slow and not audio and not gpu" --cov=rex --cov-report=term-missing --cov-report=xml
         env:
-          REX_FILE_LOGGING_ENABLED: "false"  # Log to stdout only in CI
+          REX_FILE_LOGGING_ENABLED: "false"
 
       - name: 📤 Upload coverage report
         if: success()
@@ -132,5 +125,4 @@
           path: |
             .coverage
             coverage.xml
-            htmlcov/
->>>>>>> c2a3db9f
+            htmlcov/