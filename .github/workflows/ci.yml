--- conflicted
+++ resolved
@@ -18,50 +18,39 @@
         with:
           python-version: "3.11"
 
-<<<<<<< HEAD
       - name: 🧹 Free disk space
         run: |
           sudo rm -rf /usr/share/dotnet /opt/ghc /usr/local/lib/android /usr/local/share/boost
           sudo apt-get clean
           pip cache purge || true
 
-=======
->>>>>>> 05c0bf1e
       - name: 📦 Cache pip dependencies
         uses: actions/cache@v3
         with:
           path: ~/.cache/pip
-<<<<<<< HEAD
-          key: ${{ runner.os }}-pip-${{ hashFiles('requirements*.txt') }}
-=======
-          key: ${{ runner.os }}-pip-${{ hashFiles('**/requirements.txt') }}
->>>>>>> 05c0bf1e
+          key: ${{ runner.os }}-pip-${{ hashFiles('**/requirements*.txt') }}
           restore-keys: |
             ${{ runner.os }}-pip-
 
       - name: 🧰 Install system dependencies
         run: |
           sudo apt-get update
-          sudo apt-get install -y ffmpeg libsndfile1 libasound2-dev portaudio19-dev nvidia-cuda-toolkit
+          sudo apt-get install -y \
+            ffmpeg \
+            libsndfile1 \
+            libasound2-dev \
+            portaudio19-dev \
+            nvidia-cuda-toolkit
 
-<<<<<<< HEAD
       - name: 📥 Install Python dependencies
         run: |
           python -m pip install --upgrade pip
-          pip install torch --index-url https://download.pytorch.org/whl/cu118
+          # Install CUDA-enabled PyTorch + ecosystem
+          pip install torch==2.6.0+cu118 torchvision==0.21.0+cu118 torchaudio==2.6.0+cu118 --index-url https://download.pytorch.org/whl/cu118
+          # Install project requirements
           pip install -r requirements.txt
-          pip install -r requirements-ml.txt
-          pip install -r requirements-dev.txt
-=======
-      - name: 📥 Install Python dependencies (with CUDA support)
-        run: |
-          python -m pip install --upgrade pip
-          # Install CUDA-enabled PyTorch + friends
-          pip install torch==2.6.0+cu118 torchvision==0.21.0+cu118 torchaudio==2.6.0+cu118 --index-url https://download.pytorch.org/whl/cu118
-          # Then install everything else
-          pip install -r requirements.txt
-          pip install pytest pytest-cov
->>>>>>> 05c0bf1e
+          pip install -r requirements-ml.txt || true
+          pip install -r requirements-dev.txt || true
 
       - name: 🧪 Run tests with coverage
         run: |
@@ -72,8 +61,4 @@
         uses: actions/upload-artifact@v4
         with:
           name: coverage-report
-<<<<<<< HEAD
           path: .coverage
-=======
-          path: .coverage
->>>>>>> 05c0bf1e
