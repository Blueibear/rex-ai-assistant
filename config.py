--- conflicted
+++ resolved
@@ -1,12 +1,11 @@
 """Backward compatibility wrapper - imports from rex.config.
 
-<<<<<<< HEAD
 New code should import directly from rex.config or use 'from rex import settings'.
 """
 
 from __future__ import annotations
 
-# Re-export all configuration utilities from the rex package
+# Re-export all configuration utilities from the rex.config module
 from rex.config import (
     AppConfig,
     ENV_MAPPING,
@@ -31,287 +30,4 @@
     "validate_config",
     "show_config",
     "cli",
-]
-=======
-from __future__ import annotations
-
-import argparse
-import os
-from collections.abc import Iterable
-from dataclasses import asdict, dataclass, field
-from pathlib import Path
-
-try:
-    from dotenv import load_dotenv, set_key
-except ImportError:
-
-    def load_dotenv(*args, **kwargs):
-        return False
-
-    def set_key(env_path: str, key: str, value: str):
-        path = Path(env_path)
-        lines = (
-            [line for line in path.read_text().splitlines() if not line.startswith(f"{key}=")]
-            if path.exists()
-            else []
-        )
-        lines.append(f"{key}={value}")
-        path.write_text("\n".join(lines) + "\n")
-        return key, value, True
-
-
-from rex.assistant_errors import ConfigurationError
-from rex.logging_utils import get_logger, set_global_level
-
-LOGGER = get_logger(__name__)
-
-ENV_PATH = Path(__file__).resolve().parent.parent / ".env"
-REQUIRED_ENV_KEYS = {"REX_WAKEWORD"}
-
-
-@dataclass
-class AppConfig:
-    wakeword: str = "rex"
-    wakeword_threshold: float = 0.5
-    wakeword_window: float = 1.0
-    command_duration: float = 5.0
-
-    whisper_model: str = "base"
-    llm_provider: str = "transformers"
-    llm_model: str = "sshleifer/tiny-gpt2"
-    llm_max_tokens: int = 120
-    llm_temperature: float = 0.7
-    llm_top_p: float = 0.9
-    llm_top_k: int = 50
-    llm_seed: int = 42
-
-    speak_api_key: str | None = None
-    rate_limit: str = "30/minute"
-    allowed_origins: list[str] = field(default_factory=lambda: ["*"])
-
-    memory_max_turns: int = 50
-    transcripts_enabled: bool = True
-    transcripts_dir: Path = Path("transcripts")
-    default_user: str | None = None
-    wake_sound_path: str | None = None
-
-    audio_input_device: int | None = None
-    audio_output_device: int | None = None
-
-    debug_logging: bool = False
-    conversation_export: bool = True
-
-    brave_api_key: str | None = None
-    openai_api_key: str | None = None
-    openai_model: str | None = None
-
-    def to_dict(self) -> dict:
-        raw = asdict(self)
-        raw["transcripts_dir"] = str(self.transcripts_dir)
-        return raw
-
-    def __post_init__(self) -> None:
-        model_path = Path(self.llm_model)
-        if model_path.is_absolute() or ".." in model_path.parts:
-            raise ValueError("llm_model must not contain path traversal components.")
-
-
-_cached_config: AppConfig | None = None
-
-ENV_MAPPING: dict[str, str] = {
-    "wakeword": "REX_WAKEWORD",
-    "wakeword_threshold": "REX_WAKEWORD_THRESHOLD",
-    "wakeword_window": "REX_WAKEWORD_WINDOW",
-    "command_duration": "REX_COMMAND_DURATION",
-    "whisper_model": "REX_WHISPER_MODEL",
-    "llm_provider": "REX_LLM_PROVIDER",
-    "llm_model": "REX_LLM_MODEL",
-    "llm_max_tokens": "REX_LLM_MAX_TOKENS",
-    "llm_temperature": "REX_LLM_TEMPERATURE",
-    "llm_top_p": "REX_LLM_TOP_P",
-    "llm_top_k": "REX_LLM_TOP_K",
-    "llm_seed": "REX_LLM_SEED",
-    "speak_api_key": "REX_SPEAK_API_KEY",
-    "rate_limit": "REX_RATE_LIMIT",
-    "allowed_origins": "REX_ALLOWED_ORIGINS",
-    "memory_max_turns": "REX_MEMORY_MAX_TURNS",
-    "transcripts_enabled": "REX_TRANSCRIPTS_ENABLED",
-    "transcripts_dir": "REX_TRANSCRIPTS_DIR",
-    "default_user": "REX_ACTIVE_USER",
-    "wake_sound_path": "REX_WAKE_SOUND",
-    "audio_input_device": "REX_INPUT_DEVICE",
-    "audio_output_device": "REX_OUTPUT_DEVICE",
-    "debug_logging": "REX_DEBUG_LOGGING",
-    "conversation_export": "REX_CONVERSATION_EXPORT",
-    "brave_api_key": "BRAVE_API_KEY",
-    "openai_api_key": "OPENAI_API_KEY",
-    "openai_model": "OPENAI_MODEL",
-}
-
-TRUE_VALUES = {"1", "true", "yes", "on"}
-FALSE_VALUES = {"0", "false", "no", "off"}
-
-
-def _parse_bool(value: str | None, *, default: bool = False) -> bool:
-    if value is None:
-        return default
-    lowered = value.strip().lower()
-    if lowered in TRUE_VALUES:
-        return True
-    if lowered in FALSE_VALUES:
-        return False
-    raise ConfigurationError(f"Invalid boolean value: {value}")
-
-
-def _parse_optional_int(value: str | None) -> int | None:
-    if value in (None, ""):
-        return None
-    try:
-        return int(value)
-    except ValueError as exc:
-        raise ConfigurationError(f"Invalid integer: {value}") from exc
-
-
-def _first_env_value(*keys: str) -> str | None:
-    for key in keys:
-        value = os.getenv(key)
-        if value not in (None, ""):
-            return value
-    return None
-
-
-def load_config(*, env_path: Path | None = None, reload: bool = False) -> AppConfig:
-    global _cached_config
-    if _cached_config is not None and not reload:
-        return _cached_config
-
-    load_dotenv(env_path or ENV_PATH, override=False)
-
-    def getenv(key: str, default: str | None = None) -> str | None:
-        return os.getenv(key, default)
-
-    allowed_origins = [
-        origin.strip().rstrip("/")
-        for origin in (getenv("REX_ALLOWED_ORIGINS", "*").split(","))
-        if origin.strip()
-    ] or ["*"]
-
-    config = AppConfig(
-        wakeword=getenv("REX_WAKEWORD", "rex"),
-        wakeword_threshold=float(getenv("REX_WAKEWORD_THRESHOLD", "0.5")),
-        wakeword_window=float(getenv("REX_WAKEWORD_WINDOW", "1.0")),
-        command_duration=float(getenv("REX_COMMAND_DURATION", "5.0")),
-        whisper_model=getenv("REX_WHISPER_MODEL", "base"),
-        llm_provider=getenv("REX_LLM_PROVIDER", "transformers"),
-        llm_model=getenv("REX_LLM_MODEL", "sshleifer/tiny-gpt2"),
-        llm_max_tokens=int(getenv("REX_LLM_MAX_TOKENS", "120")),
-        llm_temperature=float(getenv("REX_LLM_TEMPERATURE", "0.7")),
-        llm_top_p=float(getenv("REX_LLM_TOP_P", "0.9")),
-        llm_top_k=int(getenv("REX_LLM_TOP_K", "50")),
-        llm_seed=int(getenv("REX_LLM_SEED", "42")),
-        speak_api_key=getenv("REX_SPEAK_API_KEY"),
-        rate_limit=getenv("REX_RATE_LIMIT", "30/minute"),
-        allowed_origins=allowed_origins,
-        memory_max_turns=int(getenv("REX_MEMORY_MAX_TURNS", "50")),
-        transcripts_enabled=_parse_bool(getenv("REX_TRANSCRIPTS_ENABLED"), default=True),
-        transcripts_dir=Path(getenv("REX_TRANSCRIPTS_DIR", "transcripts")),
-        default_user=getenv("REX_ACTIVE_USER"),
-        wake_sound_path=getenv("REX_WAKE_SOUND"),
-        audio_input_device=_parse_optional_int(
-            _first_env_value("REX_INPUT_DEVICE", "REX_AUDIO_INPUT_DEVICE")
-        ),
-        audio_output_device=_parse_optional_int(
-            _first_env_value("REX_OUTPUT_DEVICE", "REX_AUDIO_OUTPUT_DEVICE")
-        ),
-        debug_logging=_parse_bool(getenv("REX_DEBUG_LOGGING")),
-        conversation_export=_parse_bool(getenv("REX_CONVERSATION_EXPORT"), default=True),
-        brave_api_key=getenv("BRAVE_API_KEY"),
-        openai_api_key=getenv("OPENAI_API_KEY"),
-        openai_model=getenv("OPENAI_MODEL"),
-    )
-
-    validate_config(config)
-    _cached_config = config
-
-    if config.debug_logging:
-        set_global_level(10)
-
-    return config
-
-
-def validate_config(config: AppConfig) -> None:
-    if not (0 < config.wakeword_threshold <= 1):
-        raise ConfigurationError("wakeword_threshold must be between 0 and 1.")
-    if config.command_duration <= 0:
-        raise ConfigurationError("command_duration must be positive.")
-    if config.wakeword_window <= 0:
-        raise ConfigurationError("wakeword_window must be positive.")
-    if config.llm_max_tokens <= 0:
-        raise ConfigurationError("llm_max_tokens must be positive.")
-    if not (0 <= config.llm_temperature <= 5.0):
-        raise ConfigurationError("llm_temperature must be between 0 and 5.")
-    if config.memory_max_turns <= 0:
-        raise ConfigurationError("memory_max_turns must be positive.")
-
-
-def _env_key_for(field_name: str) -> str | None:
-    if field_name in ENV_MAPPING:
-        return ENV_MAPPING[field_name]
-    elif field_name.startswith("REX_") or field_name in os.environ:
-        return field_name
-    return None
-
-
-def _write_env(key: str, value: str, *, env_path: Path) -> None:
-    set_key(str(env_path), key, value)
-
-
-def _iter_config_fields() -> Iterable[str]:
-    return ENV_MAPPING.keys()
-
-
-def show_config(config: AppConfig | None = None) -> None:
-    cfg = config or load_config()
-    for key, value in cfg.to_dict().items():
-        LOGGER.info("%s = %s", key, value)
-
-
-def cli(argv: list[str] | None = None) -> int:
-    parser = argparse.ArgumentParser(description="Configure Rex Assistant")
-    parser.add_argument("--show", action="store_true", help="Print current configuration")
-    parser.add_argument("--set", nargs="*", help="Set config values (key=value)")
-    parser.add_argument("--reload", action="store_true", help="Reload config after changes")
-    args = parser.parse_args(argv)
-
-    ENV_PATH.touch(exist_ok=True)
-
-    if args.set:
-        for pair in args.set:
-            if "=" not in pair:
-                raise ConfigurationError(f"Invalid --set argument (use key=value): {pair}")
-            key, value = map(str.strip, pair.split("=", 1))
-            env_key = _env_key_for(key)
-            if not env_key:
-                raise ConfigurationError(f"Unknown config key: {key}")
-            _write_env(env_key, value, env_path=ENV_PATH)
-            LOGGER.info("Updated %s → %s", env_key, value)
-
-    if args.reload or args.set or args.show:
-        load_config(env_path=ENV_PATH, reload=True)
-
-    if args.show or not args.set:
-        show_config(_cached_config)
-
-    return 0
-
-
-# Expose a module-level settings instance for consumers expecting "config.settings".
-settings = load_config()
-
-if __name__ == "__main__":
-    try:
-        raise SystemExit(cli())
-    except ConfigurationError as exc:
-        LOGGER.error("Config error: %s", exc)
-        raise SystemExit(1) from exc
->>>>>>> c2a3db9f
+]