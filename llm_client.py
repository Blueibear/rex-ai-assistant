--- conflicted
+++ resolved
@@ -1,318 +1,11 @@
 """Backward compatibility wrapper - imports from rex.llm_client.
 
-<<<<<<< HEAD
 New code should import directly from rex.llm_client.
 """
 
 from __future__ import annotations
-=======
-from __future__ import annotations
 
-import os
-from collections.abc import Sequence
-from dataclasses import dataclass
-from typing import Any, Protocol
-
-from assistant_errors import ConfigurationError
-from config import AppConfig, load_config
-from logging_utils import get_logger
-
-logger = get_logger(__name__)
-
-# Optional dependencies
-try:
-    import torch
-except ImportError:  # pragma: no cover - dependency optional
-    torch = None
-
-try:  # pragma: no cover - dependency optional
-    from transformers import AutoModelForCausalLM, AutoTokenizer
-    from transformers import pipeline as hf_pipeline
-except ImportError:
-    AutoModelForCausalLM = AutoTokenizer = hf_pipeline = None
-
-try:  # pragma: no cover - dependency optional
-    from openai import OpenAI
-except ImportError:
-    OpenAI = None
-
-TORCH_AVAILABLE = torch is not None
-TRANSFORMERS_AVAILABLE = all([AutoTokenizer, AutoModelForCausalLM, hf_pipeline])
-OPENAI_AVAILABLE = OpenAI is not None
-
-
-@dataclass
-class GenerationConfig:
-    max_new_tokens: int
-    temperature: float
-    top_p: float
-    top_k: int
-    seed: int
-
-
-class LLMStrategy(Protocol):
-    name: str
-
-    def generate(
-        self,
-        prompt: str,
-        config: GenerationConfig,
-        *,
-        messages: list[dict[str, str]] | None = None,
-    ) -> str: ...
-
-
-# === Backend: Echo (fallback) ===
-class EchoStrategy:
-    name = "echo"
-
-    def __init__(self, model_name: str) -> None:
-        self.model_name = model_name
-
-    def generate(
-        self,
-        prompt: str,
-        _config: GenerationConfig,
-        *,
-        messages: list[dict[str, str]] | None = None,
-    ) -> str:
-        text = prompt.strip()
-        if not text and messages:
-            text = "\n".join(item.get("content", "").strip() for item in messages).strip()
-        if not text:
-            return "(silence)"
-        return f"[{self.model_name}] {text}"
-
-
-class OfflineTransformersStrategy:
-    """Deterministic fallback when transformers dependencies are unavailable."""
-
-    name = "offline-transformers"
-
-    def __init__(self, model_name: str) -> None:
-        self.model_name = model_name
-
-    def generate(
-        self,
-        prompt: str,
-        _config: GenerationConfig,
-        *,
-        messages: list[dict[str, str]] | None = None,
-    ) -> str:
-        text = prompt.strip()
-        if not text and messages:
-            text = "\n".join(item.get("content", "").strip() for item in messages).strip()
-        return f"(offline) {text}" if text else "(offline)"
-
-
-# === Backend: Transformers ===
-class TransformersStrategy:
-    name = "transformers"
-
-    def __init__(self, model_name: str) -> None:
-        if not (TORCH_AVAILABLE and TRANSFORMERS_AVAILABLE):
-            raise ConfigurationError("Transformers backend requires `torch` and `transformers`.")
-
-        tokenizer = AutoTokenizer.from_pretrained(model_name)
-        model = AutoModelForCausalLM.from_pretrained(model_name)
-        device = 0 if torch.cuda.is_available() else -1
-
-        self.pipeline = hf_pipeline(
-            "text-generation", model=model, tokenizer=tokenizer, device=device
-        )
-        self.tokenizer = tokenizer
-        if tokenizer.pad_token_id is None:
-            tokenizer.pad_token_id = tokenizer.eos_token_id
-
-    def generate(
-        self,
-        prompt: str,
-        config: GenerationConfig,
-        *,
-        messages: list[dict[str, str]] | None = None,
-    ) -> str:
-        if torch is None:  # pragma: no cover - defensive
-            raise ConfigurationError("Transformers backend requires torch.")
-
-        torch.manual_seed(config.seed)
-        if torch.cuda.is_available():
-            torch.cuda.manual_seed_all(config.seed)
-
-        do_sample = config.temperature > 0 or config.top_p < 1.0
-        generate_kwargs = {
-            "max_new_tokens": config.max_new_tokens,
-            "do_sample": do_sample,
-            "pad_token_id": self.tokenizer.pad_token_id,
-        }
-        if do_sample:
-            generate_kwargs["temperature"] = max(config.temperature, 1e-4)
-            generate_kwargs["top_p"] = config.top_p
-            generate_kwargs["top_k"] = config.top_k
-        else:
-            generate_kwargs["temperature"] = 1.0
-            generate_kwargs["top_p"] = 1.0
-            generate_kwargs["top_k"] = 0
-
-        outputs = self.pipeline(prompt, **generate_kwargs)
-        text = outputs[0]["generated_text"]
-        return text[len(prompt) :].strip() or "(silence)"
-
-
-class OpenAIStrategy:
-    name = "openai"
-
-    def __init__(self, model_name: str, client_factory) -> None:
-        self.model_name = model_name
-        self._client_factory = client_factory
-        self._cached_client: Any | None = None
-
-    def _get_client(self) -> Any:
-        if self._cached_client is None:
-            self._cached_client = self._client_factory()
-        return self._cached_client
-
-    def generate(
-        self,
-        prompt: str,
-        config: GenerationConfig,
-        *,
-        messages: list[dict[str, str]] | None = None,
-    ) -> str:
-        payload = messages or [{"role": "user", "content": prompt}]
-        response = self._get_client().chat.completions.create(
-            model=self.model_name,
-            messages=payload,
-            temperature=config.temperature,
-            max_tokens=config.max_new_tokens,
-            top_p=config.top_p,
-        )
-        content = getattr(response.choices[0].message, "content", "") or ""
-        return content.strip() or "(silence)"
-
-
-_STRATEGIES: dict[str, type[LLMStrategy]] = {
-    EchoStrategy.name: EchoStrategy,
-    TransformersStrategy.name: TransformersStrategy,
-}
-
-
-def register_strategy(name: str, strategy: type[LLMStrategy]) -> None:
-    _STRATEGIES[name] = strategy
-
-
-class LanguageModel:
-    """LLM wrapper supporting multiple backends (OpenAI, Transformers, Echo)."""
-
-    def __init__(self, config: AppConfig | None = None, **overrides) -> None:
-        self.config = config or load_config()
-        self.provider = (overrides.get("provider") or self.config.llm_provider).lower()
-        self.model_name = overrides.get("model") or self.config.llm_model
-        self.api_key = (
-            overrides.get("openai_api_key")
-            or self.config.openai_api_key
-            or os.getenv("OPENAI_API_KEY")
-        )
-
-        self.generation = GenerationConfig(
-            max_new_tokens=overrides.get("max_new_tokens", self.config.llm_max_tokens),
-            temperature=overrides.get("temperature", self.config.llm_temperature),
-            top_p=overrides.get("top_p", self.config.llm_top_p),
-            top_k=overrides.get("top_k", self.config.llm_top_k),
-            seed=overrides.get("seed", self.config.llm_seed),
-        )
-
-        self._openai_client: Any | None = None
-        self.strategy = self._init_strategy()
-
-    def _init_strategy(self) -> LLMStrategy:
-        if self.provider == "openai":
-            return OpenAIStrategy(self.model_name, self._ensure_openai_client)
-
-        strategy_cls = _STRATEGIES.get(self.provider)
-        if strategy_cls is None:
-            logger.warning("Unknown LLM provider '%s'. Falling back to echo mode.", self.provider)
-            return EchoStrategy(self.model_name)
-
-        if strategy_cls is TransformersStrategy and not (
-            TORCH_AVAILABLE and TRANSFORMERS_AVAILABLE
-        ):
-            logger.warning(
-                "Transformers dependencies missing; using offline fallback for model '%s'.",
-                self.model_name,
-            )
-            return OfflineTransformersStrategy(self.model_name)
-
-        try:
-            return strategy_cls(self.model_name)
-        except Exception as exc:
-            logger.warning(
-                "LLM backend init failed (%s). Falling back to echo. (%s)", self.provider, exc
-            )
-            return EchoStrategy(self.model_name)
-
-    def _ensure_openai_client(self):
-        if self._openai_client is not None:
-            return self._openai_client
-        if not OPENAI_AVAILABLE:
-            raise ConfigurationError("OpenAI backend requires the `openai` package.")
-        if not self.api_key:
-            raise ConfigurationError("Missing OpenAI API key.")
-        self._openai_client = OpenAI(api_key=self.api_key)
-        return self._openai_client
-
-    def _format_messages(self, messages: Sequence[dict[str, str]]) -> str:
-        parts: list[str] = []
-        for message in messages:
-            if not isinstance(message, dict):
-                continue
-            role = message.get("role", "user").strip() or "user"
-            content = (message.get("content") or "").strip()
-            parts.append(f"{role.capitalize()}: {content}".strip())
-        return "\n".join(part for part in parts if part).strip()
-
-    def generate(
-        self,
-        prompt: str | None = None,
-        *,
-        messages: Sequence[dict[str, str]] | None = None,
-        config: GenerationConfig | None = None,
-    ) -> str:
-        if messages is not None:
-            prompt_text = self._format_messages(messages)
-            normalized_messages: list[dict[str, str]] | None = []
-            for entry in messages:
-                if isinstance(entry, dict):
-                    normalized_messages.append(
-                        {
-                            "role": str(entry.get("role", "")),
-                            "content": str(entry.get("content", "")),
-                        }
-                    )
-            if not normalized_messages:
-                normalized_messages = None
-        elif isinstance(prompt, str):
-            prompt_text = prompt
-            normalized_messages = None
-        else:
-            raise ValueError("Prompt or messages must be provided.")
-
-        if not prompt_text or not prompt_text.strip():
-            raise ValueError("Prompt must not be empty.")
-
-        active_config = config or self.generation
-
-        try:
-            return self.strategy.generate(
-                prompt_text,
-                active_config,
-                messages=normalized_messages,
-            )
-        except TypeError:
-            # Backwards compatibility for custom strategies that ignore ``messages``.
-            return self.strategy.generate(prompt_text, active_config)
->>>>>>> c2a3db9f
-
-# Re-export all classes and functions from the rex package
+# Re-export all classes and functions from the rex.llm_client package
 from rex.llm_client import (
     GenerationConfig,
     LanguageModel,
@@ -327,4 +20,4 @@
     "register_strategy",
     "TORCH_AVAILABLE",
     "TRANSFORMERS_AVAILABLE",
-]+]
