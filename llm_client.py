--- conflicted
+++ resolved
@@ -1,44 +1,7 @@
-<<<<<<< HEAD
-"""Language model utilities with pluggable backends.
-
-Historically this logic lived in :mod:`rex.llm_client`.  During previous
-refactors the root module became a thin re-export, which caused merge
-conflicts and made the original entry point harder to understand.  The
-implementation now lives here again while the package module simply imports
-from this file for backwards compatibility.
-"""
-=======
-"""Language model client with pluggable backends (e.g. Transformers, OpenAI, Echo)."""
->>>>>>> a969d433
+"""Language model client with pluggable backends (Transformers, OpenAI, Echo)."""
 
 from __future__ import annotations
-
 from dataclasses import dataclass
-<<<<<<< HEAD
-from typing import Dict, Optional, Protocol
-
-from rex.config import settings
-
-try:  # pragma: no cover - optional dependency
-    import torch  # type: ignore[import-not-found]
-except (ImportError, OSError):  # pragma: no cover - torch is optional
-    torch = None  # type: ignore[assignment]
-
-try:  # pragma: no cover - optional dependency
-    from transformers import (  # type: ignore[import-not-found]
-        AutoModelForCausalLM,
-        AutoTokenizer,
-        pipeline as hf_pipeline,
-    )
-except (ImportError, OSError):  # pragma: no cover - transformers optional
-    AutoModelForCausalLM = None  # type: ignore[assignment]
-    AutoTokenizer = None  # type: ignore[assignment]
-    hf_pipeline = None  # type: ignore[assignment]
-
-
-class LLMDependencyError(RuntimeError):
-    """Raised when a backend cannot initialise due to missing dependencies."""
-=======
 from typing import Optional, Protocol, Dict
 
 from config import AppConfig, load_config
@@ -57,7 +20,6 @@
     from transformers import AutoTokenizer, AutoModelForCausalLM, pipeline as hf_pipeline
 except ImportError:
     AutoTokenizer = AutoModelForCausalLM = hf_pipeline = None
->>>>>>> a969d433
 
 
 @dataclass
@@ -67,153 +29,17 @@
     top_p: float
     top_k: int
     seed: int
-<<<<<<< HEAD
 
-
-class LLMStrategy(Protocol):
-    name: str
-
-    def generate(self, prompt: str, config: GenerationConfig) -> str:
-        ...
-
-
-class _EchoTokenizer:
-    pad_token_id: int | None
-    eos_token_id: int | None
-
-    def __init__(self) -> None:
-        self.pad_token_id = 0
-        self.eos_token_id = 0
-
-
-class EchoStrategy:
-    name = "echo"
-
-    def __init__(self, model_name: str) -> None:
-        self.model_name = model_name
-        self.tokenizer = _EchoTokenizer()
-
-    def generate(self, prompt: str, _: GenerationConfig) -> str:
-        completion = (
-            f"[{self.model_name}] {prompt.strip()}" if prompt.strip() else f"[{self.model_name}]"
-        )
-        if prompt and not prompt.endswith(" "):
-            prompt = f"{prompt} "
-        return f"{prompt}{completion}"[len(prompt) :].strip() or "(silence)"
-
-
-class TransformersStrategy:
-    name = "transformers"
-
-    def __init__(self, model_name: str) -> None:
-        if AutoTokenizer is None or AutoModelForCausalLM is None or hf_pipeline is None:
-            raise LLMDependencyError("transformers is not available")
-        if torch is None:
-            raise LLMDependencyError("torch is not available")
-
-        try:
-            tokenizer = AutoTokenizer.from_pretrained(model_name)
-            model = AutoModelForCausalLM.from_pretrained(model_name)
-            device_index = 0 if torch.cuda.is_available() else -1
-            self.pipeline = hf_pipeline(
-                "text-generation",
-                model=model,
-                tokenizer=tokenizer,
-                device=device_index,
-            )
-            self.tokenizer = self.pipeline.tokenizer
-        except Exception as exc:  # pragma: no cover - defensive guard
-            raise LLMDependencyError(str(exc)) from exc
-
-        if getattr(self.tokenizer, "pad_token_id", None) is None:
-            self.tokenizer.pad_token_id = getattr(self.tokenizer, "eos_token_id", 0)
-
-    def generate(self, prompt: str, config: GenerationConfig) -> str:
-        torch.manual_seed(config.seed)
-        if hasattr(torch, "cuda") and torch.cuda.is_available():
-            torch.cuda.manual_seed_all(config.seed)
-
-        outputs = self.pipeline(
-            prompt,
-            max_new_tokens=config.max_new_tokens,
-            do_sample=config.temperature > 0,
-            temperature=config.temperature,
-            top_p=config.top_p,
-            top_k=config.top_k,
-            pad_token_id=getattr(self.tokenizer, "pad_token_id", None),
-        )
-        if not outputs:
-            raise RuntimeError("Language model returned no candidates.")
-        generated = outputs[0]["generated_text"]
-        return generated[len(prompt) :].strip() or "(silence)"
-
-
-_STRATEGIES: Dict[str, type[LLMStrategy]] = {
-    EchoStrategy.name: EchoStrategy,
-    TransformersStrategy.name: TransformersStrategy,
-}
-
-
-def register_strategy(name: str, factory: type[LLMStrategy]) -> None:
-    _STRATEGIES[name] = factory
-=======
-
->>>>>>> a969d433
 
 class LLMStrategy(Protocol):
     name: str
     def generate(self, prompt: str, config: GenerationConfig) -> str: ...
 
-<<<<<<< HEAD
-class LanguageModel:
-    """Thin wrapper that exposes a deterministic ``generate`` method."""
 
-    def __init__(
-        self,
-        model_name: str | None = None,
-        *,
-        backend: str | None = None,
-        max_new_tokens: Optional[int] = None,
-        temperature: Optional[float] = None,
-        top_p: Optional[float] = None,
-        top_k: Optional[int] = None,
-        seed: Optional[int] = None,
-    ) -> None:
-        self.model_name = model_name or settings.llm_model
-        self._config = GenerationConfig(
-            max_new_tokens=max_new_tokens or 120,
-            temperature=temperature if temperature is not None else settings.temperature,
-            top_p=top_p or 0.9,
-            top_k=top_k or 50,
-            seed=seed or 42,
-        )
-        self._backend_name = backend or settings.llm_backend
-        self._strategy = self._initialise_strategy(self._backend_name)
-
-    def _initialise_strategy(self, backend: str) -> LLMStrategy:
-        factory = _STRATEGIES.get(backend)
-        if factory is None:
-            raise ValueError(f"Unknown LLM backend '{backend}'")
-        try:
-            return factory(self.model_name)  # type: ignore[call-arg]
-        except LLMDependencyError:
-            if backend != EchoStrategy.name:
-                return self._initialise_strategy(EchoStrategy.name)
-            raise
-
-    def generate(self, prompt: str, *, config: Optional[GenerationConfig] = None) -> str:
-        if not prompt or not prompt.strip():
-            raise ValueError("Prompt must not be empty.")
-
-        active_config = config or self._config
-        return self._strategy.generate(prompt, active_config)
-
-
-__all__ = ["LanguageModel", "GenerationConfig", "register_strategy", "LLMDependencyError"]
-=======
-
+# === Backend: Echo (fallback) ===
 class EchoStrategy:
     name = "echo"
+
     def __init__(self, model_name: str) -> None:
         self.model_name = model_name
 
@@ -223,6 +49,7 @@
         return f"[{self.model_name}] {prompt.strip()}"
 
 
+# === Backend: Transformers ===
 class TransformersStrategy:
     name = "transformers"
 
@@ -257,6 +84,7 @@
         return text[len(prompt):].strip() or "(silence)"
 
 
+# === Backend: OpenAI Chat Completion ===
 class OpenAIStrategy:
     name = "openai"
 
@@ -282,7 +110,7 @@
         return (response.choices[0].message.content or "").strip() or "(silence)"
 
 
-# Strategy registry
+# === Strategy Registry ===
 _STRATEGIES: Dict[str, type[LLMStrategy]] = {
     EchoStrategy.name: EchoStrategy,
     TransformersStrategy.name: TransformersStrategy,
@@ -294,6 +122,7 @@
     _STRATEGIES[name] = strategy
 
 
+# === LLM Wrapper ===
 class LanguageModel:
     """LLM wrapper supporting multiple backends (OpenAI, Transformers, Echo)."""
 
@@ -331,4 +160,3 @@
         if not prompt or not prompt.strip():
             raise ValueError("Prompt must not be empty.")
         return self.strategy.generate(prompt, config or self.generation)
->>>>>>> a969d433
