--- conflicted
+++ resolved
@@ -1,82 +1,3 @@
-<<<<<<< HEAD
-"""Voice assistant loop combining wake-word detection, Whisper STT, transformer replies, and XTTS TTS."""
-
-import importlib
-import importlib.util
-import logging
-import os
-import tempfile
-import textwrap
-import threading
-from datetime import datetime
-from typing import Callable, Optional
-
-import numpy as np
-import sounddevice as sd
-import simpleaudio as sa
-import soundfile as sf
-import whisper
-from TTS.api import TTS
-
-from conversation_memory import ConversationMemory
-from llm_client import LanguageModel
-from wakeword_utils import detect_wakeword, load_wakeword_model
-from wake_acknowledgment import ensure_wake_acknowledgment_sound
-
-_WEB_SEARCH_SPEC = importlib.util.find_spec("plugins.web_search")
-if _WEB_SEARCH_SPEC is not None:
-    search_web = getattr(importlib.import_module("plugins.web_search"), "search_web", None)
-else:
-    search_web = None
-
-from memory_utils import (
-    extract_voice_reference,
-    load_all_profiles,
-    load_users_map,
-    resolve_user_key,
-)
-
-
-if not logging.getLogger("rex.assistant").handlers:
-    logging.basicConfig(
-        level=os.getenv("REX_LOG_LEVEL", "INFO").upper(),
-        format="%(asctime)s [%(levelname)s] %(name)s: %(message)s",
-    )
-
-logger = logging.getLogger("rex.assistant")
-
-
-class FunctionRouter:
-    """Route recognised commands to deterministic functions."""
-
-    def __init__(self) -> None:
-        self._routes: list[tuple[Callable[[str], bool], Callable[[str], str]]] = []
-
-    def register(
-        self,
-        predicate: Callable[[str], bool],
-        handler: Callable[[str], str],
-    ) -> None:
-        self._routes.append((predicate, handler))
-
-    def dispatch(self, lower_text: str, original_text: str) -> Optional[str]:
-        for predicate, handler in self._routes:
-            if predicate(lower_text):
-                return handler(original_text)
-        return None
-
-
-ROUTER = FunctionRouter()
-MEMORY = ConversationMemory(max_turns=6, summary_trigger=3)
-
-
-# ---------------------------------------------------------------------------
-# Configuration
-# ---------------------------------------------------------------------------
-=======
-# Keep this as rex_assistant.py
-# (from the master branch)
-
 """Command-line entry point for the Rex assistant.
 
 This module intentionally mirrors the historical top-level script so existing
@@ -88,7 +9,6 @@
 import asyncio
 import logging
 from typing import Iterable
->>>>>>> 3702d31b
 
 from rex import settings
 from rex.assistant import Assistant
@@ -98,34 +18,9 @@
 logger = logging.getLogger(__name__)
 
 
-<<<<<<< HEAD
-# Wake words to listen for. ``wakeword_utils`` falls back to bundled
-# openWakeWord models when a custom ``rex.onnx`` is not present.
-WAKEWORD = os.getenv("REX_WAKEWORD", "rex")
-WAKEWORDS_RAW = os.getenv("REX_WAKEWORDS")
-if WAKEWORDS_RAW:
-    WAKEWORDS = [word.strip() for word in WAKEWORDS_RAW.split(",") if word.strip()]
-else:
-    WAKEWORDS = [WAKEWORD]
-
-WAKEWORD_THRESHOLD = float(os.getenv("REX_WAKEWORD_THRESHOLD", "0.5"))
-
-# Relative path to the wake confirmation sound.  The tone is generated in
-# the repository’s ``assets`` directory on demand so no binary files need to
-# live in Git.  If you place the script elsewhere, adjust this path
-# accordingly.
-WAKE_SOUND_PATH = ensure_wake_acknowledgment_sound()
-
-# Mapping of user names to speaker reference WAV files.  Entries are loaded
-# from the ``Memory`` directory so setting ``REX_ACTIVE_USER`` automatically
-# selects the correct profile when the assistant starts.
-SPEAKER_VOICES = {
-    user: extract_voice_reference(profile, user_key=user)
-    for user, profile in USER_PROFILES.items()
-}
-=======
 async def _chat_loop(assistant: Assistant) -> None:
-    print("Rex assistant ready. Type 'exit' or 'quit' to stop.")
+    """Interactive CLI loop for chatting with Rex."""
+    print("🧠 Rex assistant ready. Type 'exit' or 'quit' to stop.")
     while True:
         try:
             user_input = input("You: ")
@@ -144,333 +39,12 @@
             logger.exception("Assistant failed to generate a reply: %s", exc)
             print(f"[error] {exc}")
             continue
->>>>>>> 3702d31b
 
         print(f"Rex: {reply}")
 
 
-<<<<<<< HEAD
-# Whisper model size.  Valid options include "tiny", "base", "small",
-# "medium" and "large".  Larger models yield higher accuracy at the
-# expense of increased memory and compute requirements.
-WHISPER_MODEL_NAME = os.getenv("REX_WHISPER_MODEL", "base")
-
-LLM = LanguageModel()
-ASSISTANT_PERSONA = textwrap.dedent(
-    """
-    You are Rex, a focused AI voice assistant. Keep responses concise,
-    polite, and grounded in the conversation. When structured tool output
-    appears in the chat history, incorporate it into your reply instead of
-    guessing. If you do not know an answer, say so.
-    """
-)
-
-
-# ---------------------------------------------------------------------------
-# Helper functions
-# ---------------------------------------------------------------------------
-
-
-def _build_profile_context() -> str:
-    lines = []
-    if isinstance(ACTIVE_PROFILE, dict):
-        name = ACTIVE_PROFILE.get("name")
-        if isinstance(name, str):
-            lines.append(f"The active user is {name}.")
-        role = ACTIVE_PROFILE.get("role")
-        if isinstance(role, str):
-            lines.append(f"Their role: {role}.")
-        preferences = ACTIVE_PROFILE.get("preferences")
-        if isinstance(preferences, dict):
-            tone = preferences.get("tone")
-            if isinstance(tone, str):
-                lines.append(f"Preferred tone: {tone}.")
-            topics = preferences.get("topics")
-            if isinstance(topics, list):
-                cleaned = [topic for topic in topics if isinstance(topic, str)]
-                if cleaned:
-                    lines.append(
-                        "They are interested in: " + ", ".join(sorted(set(cleaned))) + "."
-                    )
-    return "\n".join(lines)
-
-
-PROFILE_CONTEXT = _build_profile_context()
-
-
-def _build_messages(user_text: str) -> list[dict[str, str]]:
-    return MEMORY.build_messages(
-        persona=ASSISTANT_PERSONA,
-        profile_context=PROFILE_CONTEXT,
-        user_text=user_text,
-    )
-
-
-def _interactive_device_selection() -> Optional[int]:
-    """Offer a simple terminal prompt to pick the input device."""
-
-    auto_choice = os.getenv("REX_INPUT_DEVICE")
-    try:
-        devices = sd.query_devices()
-    except Exception as exc:  # pragma: no cover - hardware specific
-        logger.warning("Could not enumerate audio devices: %s", exc)
-        return None
-
-    if not devices:
-        logger.warning("No audio input devices detected.")
-        return None
-
-    default_input = None
-    try:
-        default_device = sd.default.device
-        if isinstance(default_device, (list, tuple)) and default_device:
-            default_input = default_device[0]
-    except Exception:  # pragma: no cover - defensive
-        default_input = None
-
-    if auto_choice:
-        choice = auto_choice.strip()
-    else:
-        print("\nAvailable input devices:")
-        for idx, device in enumerate(devices):
-            marker = " (default)" if idx == default_input else ""
-            print(f"  [{idx}] {device['name']}{marker}")
-        prompt = f"Select input device [{default_input if default_input is not None else 'default'}]: "
-        try:
-            choice = input(prompt)
-        except EOFError:  # pragma: no cover - non-interactive
-            choice = ""
-
-    choice = (choice or "").strip()
-    if not choice:
-        return default_input
-
-    try:
-        index = int(choice)
-        if 0 <= index < len(devices):
-            return index
-    except ValueError:
-        lowered = choice.lower()
-        for idx, device in enumerate(devices):
-            if lowered in device["name"].lower():
-                return idx
-
-    logger.warning("Unrecognised device selection '%s'; using default.", choice)
-    return default_input
-
-
-_TTS_ENGINE: Optional[TTS] = None
-
-
-def _get_tts_engine() -> TTS:
-    global _TTS_ENGINE
-    if _TTS_ENGINE is None:
-        _TTS_ENGINE = TTS(
-            model_name="tts_models/multilingual/multi-dataset/xtts_v2",
-            progress_bar=False,
-            gpu=False,
-        )
-    return _TTS_ENGINE
-
-
-def play_sound(path: str) -> None:
-    """Play a WAV file synchronously."""
-
-    try:
-        wave_obj = sa.WaveObject.from_wave_file(path)
-        play_obj = wave_obj.play()
-        play_obj.wait_done()
-    except Exception as exc:
-        logger.warning("Could not play sound '%s': %s", path, exc)
-
-
-def generate_response(text: str) -> str:
-    """Generate a natural-language reply using the configured language model."""
-
-    messages = _build_messages(text)
-    try:
-        completion = LLM.generate(messages=messages)
-    except Exception as exc:  # pragma: no cover - defensive logging
-        logger.warning("LLM error: %s", exc)
-        return f"I heard: {text}. Could you repeat that while I restart my thoughts?"
-    return completion
-
-
-def _handle_time_command(_: str) -> str:
-    now = datetime.now()
-    return now.strftime("It's %I:%M %p on %A, %B %d, %Y.")
-
-
-def _handle_date_command(_: str) -> str:
-    today = datetime.now()
-    return today.strftime("Today is %A, %B %d, %Y.")
-
-
-def _handle_weather_command(original: str) -> str:
-    location = original.split("weather", 1)[-1].strip() or "your area"
-    if search_web is not None:
-        query = f"current weather {location}"
-        try:
-            result = search_web(query)
-        except Exception as exc:  # pragma: no cover - defensive logging
-            logger.warning("Weather lookup failed: %s", exc)
-        else:
-            if isinstance(result, dict):
-                summary = result.get("summary") or result.get("answer")
-                if summary:
-                    return f"Here's the latest for {location}: {summary}"
-            elif isinstance(result, str) and result.strip():
-                return result
-    return (
-        "I can check the weather once the search plugin is configured. "
-        "Set up the plugin or provide a dedicated weather integration."
-    )
-
-
-ROUTER.register(lambda text: text.startswith("time"), _handle_time_command)
-ROUTER.register(lambda text: text.startswith("date"), _handle_date_command)
-ROUTER.register(lambda text: text.startswith("weather"), _handle_weather_command)
-
-
-def handle_command(text: str) -> str:
-    """Handle a transcribed command and return a response."""
-
-    lower = text.strip().lower()
-    routed = ROUTER.dispatch(lower, text)
-    if routed is not None:
-        return routed
-
-    if lower.startswith("search ") and search_web is not None:
-        query = text[7:].strip()
-        result = search_web(query)
-        return result or "No result found."
-    return generate_response(text)
-
-
-def speak(text: str, user: Optional[str] = None) -> None:
-    """Convert text to speech and play it."""
-
-    target_user = (user or ACTIVE_USER).lower()
-    if target_user not in SPEAKER_VOICES:
-        target_user = ACTIVE_USER
-
-    speaker_wav: Optional[str] = SPEAKER_VOICES.get(target_user)
-    if speaker_wav and not os.path.isfile(speaker_wav):
-        speaker_wav = None
-    tts = _get_tts_engine()
-    # Create a temporary file for the audio output
-    with tempfile.NamedTemporaryFile(suffix=".wav", delete=False) as tmp:
-        output_path = tmp.name
-    tts.tts_to_file(
-        text=text,
-        speaker_wav=speaker_wav,
-        language="en",
-        file_path=output_path,
-    )
-    play_sound(output_path)
-    try:
-        os.remove(output_path)
-    except OSError:
-        pass
-
-
-def main() -> None:
-    """Main event loop for the assistant."""
-    if ACTIVE_USER_DISPLAY:
-        logger.info("Active user: %s (%s)", ACTIVE_USER_DISPLAY, ACTIVE_USER)
-    else:
-        logger.info("Active user: %s", ACTIVE_USER)
-
-    selected_device = _interactive_device_selection()
-    if selected_device is not None:
-        try:
-            current_defaults = sd.default.device
-            output_device = current_defaults[1] if isinstance(current_defaults, (list, tuple)) else None
-        except Exception:  # pragma: no cover - defensive
-            output_device = None
-        sd.default.device = (selected_device, output_device)
-        logger.info("Using input device #%s", selected_device)
-
-    wake_model, wake_keyword = load_wakeword_model(keyword=WAKEWORDS)
-    logger.info("Wake phrases active: %s", wake_keyword)
-
-    logger.info("Loading Whisper model '%s'…", WHISPER_MODEL_NAME)
-    stt_model = whisper.load_model(WHISPER_MODEL_NAME)
-    logger.info("Whisper loaded.")
-
-    sample_rate = 16000
-    block_size = sample_rate  # 1 second blocks
-    processing_event = threading.Event()
-
-    def process_interaction() -> None:
-        try:
-            logger.info("Wake word detected; acknowledging user.")
-            play_sound(WAKE_SOUND_PATH)
-            logger.info("Recording for %s seconds…", COMMAND_DURATION)
-            recording = sd.rec(
-                int(COMMAND_DURATION * sample_rate),
-                samplerate=sample_rate,
-                channels=1,
-            )
-            sd.wait()
-            command_audio = recording[:, 0]
-            with tempfile.NamedTemporaryFile(suffix=".wav", delete=False) as tmp:
-                sf.write(tmp.name, command_audio, sample_rate)
-                audio_path = tmp.name
-            try:
-                result = stt_model.transcribe(audio_path)
-            finally:
-                try:
-                    os.remove(audio_path)
-                except OSError:  # pragma: no cover - best effort cleanup
-                    logger.debug("Could not remove temporary audio '%s'", audio_path)
-            text = result.get("text", "").strip()
-            if not text:
-                logger.info("No speech detected after wake word.")
-                return
-            logger.info("Heard: %s", text)
-            reply = handle_command(text)
-            logger.info("Reply: %s", reply)
-            speak(reply)
-            MEMORY.add_turn(text, reply)
-        except Exception as exc:  # pragma: no cover - defensive logging
-            logger.exception("Error during interaction: %s", exc)
-        finally:
-            processing_event.clear()
-
-    def audio_callback(indata: np.ndarray, frames: int, time_info, status) -> None:
-        if status:  # pragma: no cover - hardware dependent
-            logger.warning("Audio stream status: %s", status)
-        if processing_event.is_set():
-            return
-        audio_data = np.squeeze(indata)
-        try:
-            triggered = detect_wakeword(
-                wake_model,
-                audio_data,
-                threshold=WAKEWORD_THRESHOLD,
-            )
-        except Exception as exc:  # pragma: no cover - defensive logging
-            logger.warning("Wake-word detection error: %s", exc)
-            return
-        if triggered:
-            logger.info("Wake word detected. Preparing to record.")
-            processing_event.set()
-            threading.Thread(target=process_interaction, daemon=True).start()
-
-    logger.info("Rex Assistant is listening. Say the wake word to begin.")
-    with sd.InputStream(
-        channels=1,
-        samplerate=sample_rate,
-        blocksize=block_size,
-        callback=audio_callback,
-    ):
-        try:
-            input("Press Enter to stop listening…\n")
-        except (KeyboardInterrupt, EOFError):
-            logger.info("Stopping assistant.")
-=======
 async def _run() -> None:
+    """Configure logging, load plugins, and run the assistant loop."""
     configure_logging()
     plugin_specs: Iterable[PluginSpec] = load_plugins()
     assistant = Assistant(history_limit=settings.max_memory_items, plugins=plugin_specs)
@@ -481,13 +55,13 @@
 
 
 def main() -> int:
+    """Main entry point for Rex assistant CLI."""
     try:
         asyncio.run(_run())
     except KeyboardInterrupt:
         print("\nInterrupted.")
     return 0
->>>>>>> 3702d31b
 
 
 if __name__ == "__main__":
-    raise SystemExit(main())+    raise SystemExit(main())
