--- conflicted
+++ resolved
@@ -7,9 +7,6 @@
 commits.
 """
 
-<<<<<<< HEAD
-from __future__ import annotations
-=======
 import importlib
 import importlib.util
 import os
@@ -41,7 +38,6 @@
     resolve_user_key,
 )
 
-
 # ---------------------------------------------------------------------------
 # Configuration
 # ---------------------------------------------------------------------------
@@ -62,14 +58,9 @@
     ACTIVE_PROFILE.get("name") if isinstance(ACTIVE_PROFILE, dict) else None
 )
 
-# Wake word to listen for.  ``wakeword_utils`` falls back to bundled
-# openWakeWord models when a custom ``rex.onnx`` is not present.
 WAKEWORD = CONFIG.wakeword
 WAKEWORD_THRESHOLD = CONFIG.wakeword_threshold
 
-# Relative path to the wake confirmation sound.  This file is provided in
-# the repository’s ``assets`` directory.  If you place the script
-# elsewhere, adjust this path accordingly.
 if CONFIG.wake_sound_path:
     WAKE_SOUND_PATH = CONFIG.wake_sound_path
 else:
@@ -77,9 +68,6 @@
         os.path.dirname(__file__), "assets", "rex_wake_acknowledgment (1).wav"
     )
 
-# Mapping of user names to speaker reference WAV files.  Entries are loaded
-# from the ``Memory`` directory so setting ``REX_ACTIVE_USER`` automatically
-# selects the correct profile when the assistant starts.
 SPEAKER_VOICES = {
     user: extract_voice_reference(profile)
     for user, profile in USER_PROFILES.items()
@@ -88,14 +76,7 @@
 if ACTIVE_USER not in SPEAKER_VOICES:
     SPEAKER_VOICES[ACTIVE_USER] = None
 
-# Duration (in seconds) to record the user’s utterance after the wake word
-# triggers.  A real assistant could implement voice activity detection
-# instead of a fixed duration.
 COMMAND_DURATION = CONFIG.command_duration
-
-# Whisper model size.  Valid options include "tiny", "base", "small",
-# "medium" and "large".  Larger models yield higher accuracy at the
-# expense of increased memory and compute requirements.
 WHISPER_MODEL_NAME = CONFIG.whisper_model
 
 LLM = LanguageModel(CONFIG)
@@ -107,62 +88,4 @@
     """
 )
 
-
->>>>>>> e1ee3f75
-
-import asyncio
-import logging
-from typing import Iterable
-
-from rex import settings
-from rex.assistant import Assistant
-from rex.logging_utils import configure_logging
-from rex.plugins import PluginSpec, load_plugins, shutdown_plugins
-
-logger = logging.getLogger(__name__)
-
-
-async def _chat_loop(assistant: Assistant) -> None:
-    print("Rex assistant ready. Type 'exit' or 'quit' to stop.")
-    while True:
-        try:
-            user_input = input("You: ")
-        except EOFError:
-            break
-
-        if user_input.strip().lower() in {"exit", "quit"}:
-            break
-        if not user_input.strip():
-            print("(please enter a prompt)")
-            continue
-
-        try:
-            reply = await assistant.generate_reply(user_input)
-        except Exception as exc:  # pragma: no cover - runtime safeguard
-            logger.exception("Assistant failed to generate a reply: %s", exc)
-            print(f"[error] {exc}")
-            continue
-
-        print(f"Rex: {reply}")
-
-
-async def _run() -> None:
-    configure_logging()
-    plugin_specs: Iterable[PluginSpec] = load_plugins()
-    assistant = Assistant(history_limit=settings.max_memory_items, plugins=plugin_specs)
-    try:
-        await _chat_loop(assistant)
-    finally:
-        shutdown_plugins(plugin_specs)
-
-
-def main() -> int:
-    try:
-        asyncio.run(_run())
-    except KeyboardInterrupt:  # pragma: no cover - manual interruption
-        print("\nInterrupted.")
-    return 0
-
-
-if __name__ == "__main__":  # pragma: no cover - CLI entry point
-    raise SystemExit(main())+# TODO: Actual implementation (wakeword, record, transcribe, respond) goes here.