--- conflicted
+++ resolved
@@ -4,18 +4,12 @@
 
 import pytest
 
-<<<<<<< HEAD
-import llm_client
-import rex.llm_client as impl
-from llm_client import LanguageModel
-=======
 from config import AppConfig
 from llm_client import LanguageModel, register_strategy
->>>>>>> a969d433
 
 
 def test_language_model_generates_text():
-    """Test standard generation using a Hugging Face model."""
+    """Test standard generation using a Hugging Face model (tiny GPT-2)."""
     cfg = AppConfig(
         wakeword="rex",
         llm_model="sshleifer/tiny-gpt2",
@@ -32,6 +26,7 @@
 
 
 def test_language_model_rejects_empty_prompt():
+    """Empty or whitespace prompts should raise a ValueError."""
     cfg = AppConfig(llm_model="sshleifer/tiny-gpt2", llm_provider="transformers")
     model = LanguageModel(cfg)
 
@@ -58,88 +53,3 @@
     )
     result = model.generate("test")
     assert result == "dummy::test::5"
-"""Tests for the language model abstraction."""
-
-from __future__ import annotations
-
-import pytest
-
-from config import AppConfig
-from llm_client import LanguageModel, register_strategy
-
-
-def test_language_model_generates_text():
-    """Test standard generation using a Hugging Face model."""
-    cfg = AppConfig(
-        wakeword="rex",
-        llm_model="sshleifer/tiny-gpt2",
-        llm_provider="transformers",
-        llm_max_tokens=12,
-        llm_temperature=0.0,
-    )
-    model = LanguageModel(cfg)
-    prompt = "User: Hello there!\nAssistant:"
-    completion = model.generate(prompt)
-
-    assert isinstance(completion, str)
-    assert completion.strip() != ""
-
-
-<<<<<<< HEAD
-def test_language_model_falls_back_when_transformers_missing(monkeypatch):
-    monkeypatch.setattr(impl, "AutoTokenizer", None, raising=False)
-    monkeypatch.setattr(impl, "AutoModelForCausalLM", None, raising=False)
-    monkeypatch.setattr(impl, "hf_pipeline", None, raising=False)
-
-    model = llm_client.LanguageModel(model_name="fallback-model")
-    completion = model.generate("Prompt")
-
-    assert "[fallback-model]" in completion
-
-
-def test_language_model_respects_custom_backend(monkeypatch):
-=======
-def test_language_model_rejects_empty_prompt():
-    cfg = AppConfig(llm_model="sshleifer/tiny-gpt2", llm_provider="transformers")
-    model = LanguageModel(cfg)
-
-    with pytest.raises(ValueError):
-        model.generate("   ")
-
-
-def test_language_model_custom_strategy():
-    """Test injecting a custom backend via register_strategy."""
-
->>>>>>> a969d433
-    class DummyStrategy:
-        name = "dummy"
-
-        def __init__(self, model_name: str) -> None:
-            self.model_name = model_name
-
-        def generate(self, prompt: str, config):
-            return f"dummy::{prompt}::{config.max_new_tokens}"
-
-<<<<<<< HEAD
-    llm_client.register_strategy("dummy", DummyStrategy)
-
-    model = LanguageModel(model_name="whatever", backend="dummy", max_new_tokens=3)
-    completion = model.generate("ping")
-
-    assert completion == "dummy::ping::3"
-
-
-def test_language_model_rejects_empty_prompt():
-    model = LanguageModel(model_name="sshleifer/tiny-gpt2")
-
-    with pytest.raises(ValueError):
-        model.generate("   ")
-=======
-    register_strategy("dummy", DummyStrategy)
-
-    model = LanguageModel(
-        AppConfig(llm_provider="dummy", llm_model="xyz", llm_max_tokens=5)
-    )
-    result = model.generate("test")
-    assert result == "dummy::test::5"
->>>>>>> a969d433
