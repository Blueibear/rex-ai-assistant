--- conflicted
+++ resolved
@@ -1,25 +1,15 @@
-<<<<<<< HEAD
 """Tests for the language model abstraction."""
-=======
-"""Tests for the language model abstraction layer."""
->>>>>>> d187cbea
 
 from __future__ import annotations
 
 import pytest
 
-<<<<<<< HEAD
-import llm_client
-import rex.llm_client as impl
-=======
-pytest.importorskip("torch")
-
 from config import AppConfig
->>>>>>> d187cbea
-from llm_client import LanguageModel
+from llm_client import LanguageModel, register_strategy
 
 
 def test_language_model_generates_text():
+    """Test standard generation using a Hugging Face model."""
     cfg = AppConfig(
         wakeword="rex",
         llm_model="sshleifer/tiny-gpt2",
@@ -35,18 +25,17 @@
     assert completion.strip() != ""
 
 
-def test_language_model_falls_back_when_transformers_missing(monkeypatch):
-    monkeypatch.setattr(impl, "AutoTokenizer", None, raising=False)
-    monkeypatch.setattr(impl, "AutoModelForCausalLM", None, raising=False)
-    monkeypatch.setattr(impl, "hf_pipeline", None, raising=False)
+def test_language_model_rejects_empty_prompt():
+    cfg = AppConfig(llm_model="sshleifer/tiny-gpt2", llm_provider="transformers")
+    model = LanguageModel(cfg)
 
-    model = llm_client.LanguageModel(model_name="fallback-model")
-    completion = model.generate("Prompt")
-
-    assert "[fallback-model]" in completion
+    with pytest.raises(ValueError):
+        model.generate("   ")
 
 
-def test_language_model_respects_custom_backend(monkeypatch):
+def test_language_model_custom_strategy():
+    """Test injecting a custom backend via register_strategy."""
+
     class DummyStrategy:
         name = "dummy"
 
@@ -56,16 +45,64 @@
         def generate(self, prompt: str, config):
             return f"dummy::{prompt}::{config.max_new_tokens}"
 
-    llm_client.register_strategy("dummy", DummyStrategy)
+    register_strategy("dummy", DummyStrategy)
 
-    model = LanguageModel(model_name="whatever", backend="dummy", max_new_tokens=3)
-    completion = model.generate("ping")
+    model = LanguageModel(
+        AppConfig(llm_provider="dummy", llm_model="xyz", llm_max_tokens=5)
+    )
+    result = model.generate("test")
+    assert result == "dummy::test::5"
+"""Tests for the language model abstraction."""
 
-    assert completion == "dummy::ping::3"
+from __future__ import annotations
+
+import pytest
+
+from config import AppConfig
+from llm_client import LanguageModel, register_strategy
+
+
+def test_language_model_generates_text():
+    """Test standard generation using a Hugging Face model."""
+    cfg = AppConfig(
+        wakeword="rex",
+        llm_model="sshleifer/tiny-gpt2",
+        llm_provider="transformers",
+        llm_max_tokens=12,
+        llm_temperature=0.0,
+    )
+    model = LanguageModel(cfg)
+    prompt = "User: Hello there!\nAssistant:"
+    completion = model.generate(prompt)
+
+    assert isinstance(completion, str)
+    assert completion.strip() != ""
 
 
 def test_language_model_rejects_empty_prompt():
-    model = LanguageModel(model_name="sshleifer/tiny-gpt2")
+    cfg = AppConfig(llm_model="sshleifer/tiny-gpt2", llm_provider="transformers")
+    model = LanguageModel(cfg)
 
     with pytest.raises(ValueError):
-        model.generate("   ")+        model.generate("   ")
+
+
+def test_language_model_custom_strategy():
+    """Test injecting a custom backend via register_strategy."""
+
+    class DummyStrategy:
+        name = "dummy"
+
+        def __init__(self, model_name: str) -> None:
+            self.model_name = model_name
+
+        def generate(self, prompt: str, config):
+            return f"dummy::{prompt}::{config.max_new_tokens}"
+
+    register_strategy("dummy", DummyStrategy)
+
+    model = LanguageModel(
+        AppConfig(llm_provider="dummy", llm_model="xyz", llm_max_tokens=5)
+    )
+    result = model.generate("test")
+    assert result == "dummy::test::5"
