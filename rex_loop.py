"""Async CLI loop driving the full Rex voice experience.

This preserves the semantics of the original ``rex_loop.py`` entry point while
bridging to the refactored voice loop package introduced during previous
iterations.
"""

from __future__ import annotations

import argparse
import asyncio
import logging
import os
from typing import Iterable

import rex
from rex.assistant import Assistant
from rex.assistant_errors import AssistantError, WakeWordError
from rex.logging_utils import configure_logging
from rex.plugins import PluginSpec, load_plugins, shutdown_plugins
<<<<<<< HEAD
from rex.voice_loop import build_voice_loop
=======
from rex.voice_loop import build_voice_loop  # From resolved `voice_loop.py`
>>>>>>> 05c0bf1e

logger = logging.getLogger(__name__)


def _select_plugins(enabled: Iterable[str] | None) -> list[PluginSpec]:
    specs = load_plugins()
    if not enabled:
        return specs
    enabled_set = {name.strip() for name in enabled if name}
    return [spec for spec in specs if spec.name in enabled_set]


async def _run(args) -> None:
    configure_logging()
    plugin_specs = _select_plugins(args.enable_plugin)

    if args.user:
        os.environ["REX_ACTIVE_USER"] = args.user
        rex.reload_settings()

    assistant = Assistant(history_limit=rex.settings.max_memory_items, plugins=plugin_specs)

    try:
        voice_loop = build_voice_loop(assistant)
    except (AssistantError, WakeWordError) as exc:
        logger.error("Unable to initialise voice loop: %s", exc)
        return

    logger.info("Voice loop started. Press Ctrl+C to exit.")
    try:
        await voice_loop.run()
    finally:
        shutdown_plugins(plugin_specs)


def main(argv: list[str] | None = None) -> int:
    parser = argparse.ArgumentParser(description="Run the Rex voice assistant loop.")
    parser.add_argument("--user", help="Override the active user profile")
    parser.add_argument(
        "--enable-plugin",
        action="append",
        metavar="NAME",
        help="Explicitly enable a plugin by name (omit to load all)",
    )

    args = parser.parse_args(argv)

    try:
        asyncio.run(_run(args))
<<<<<<< HEAD
    except KeyboardInterrupt:  # pragma: no cover - manual termination
=======
    except KeyboardInterrupt:
>>>>>>> 05c0bf1e
        print("\nInterrupted.")
    return 0


if __name__ == "__main__":  # pragma: no cover - CLI entry point
    raise SystemExit(main())<|MERGE_RESOLUTION|>--- conflicted
+++ resolved
@@ -18,11 +18,7 @@
 from rex.assistant_errors import AssistantError, WakeWordError
 from rex.logging_utils import configure_logging
 from rex.plugins import PluginSpec, load_plugins, shutdown_plugins
-<<<<<<< HEAD
 from rex.voice_loop import build_voice_loop
-=======
-from rex.voice_loop import build_voice_loop  # From resolved `voice_loop.py`
->>>>>>> 05c0bf1e
 
 logger = logging.getLogger(__name__)
 
@@ -43,7 +39,10 @@
         os.environ["REX_ACTIVE_USER"] = args.user
         rex.reload_settings()
 
-    assistant = Assistant(history_limit=rex.settings.max_memory_items, plugins=plugin_specs)
+    assistant = Assistant(
+        history_limit=rex.settings.max_memory_items,
+        plugins=plugin_specs
+    )
 
     try:
         voice_loop = build_voice_loop(assistant)
@@ -72,11 +71,7 @@
 
     try:
         asyncio.run(_run(args))
-<<<<<<< HEAD
-    except KeyboardInterrupt:  # pragma: no cover - manual termination
-=======
-    except KeyboardInterrupt:
->>>>>>> 05c0bf1e
+    except KeyboardInterrupt:  # pragma: no cover - manual interruption
         print("\nInterrupted.")
     return 0
 
