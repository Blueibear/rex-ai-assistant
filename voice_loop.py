--- conflicted
+++ resolved
@@ -6,17 +6,13 @@
 import contextlib
 import os
 from dataclasses import dataclass
+from pathlib import Path
 
 import numpy as np
-<<<<<<< HEAD
+import simpleaudio as sa
 import sounddevice as sd
 import soundfile as sf
-=======
->>>>>>> c2a3db9f
-import simpleaudio as sa
-import sounddevice as sd
 import whisper
-<<<<<<< HEAD
 from TTS.api import TTS
 
 from rex.assistant_errors import (
@@ -25,10 +21,8 @@
     WakeWordError,
 )
 from rex.config import AppConfig, load_config
+from rex.llm_client import LanguageModel
 from rex.logging_utils import get_logger
-from rex.llm_client import LanguageModel
-=======
->>>>>>> c2a3db9f
 from rex.memory_utils import (
     append_history_entry,
     export_transcript,
@@ -39,24 +33,12 @@
 )
 from rex.plugin_loader import load_plugins
 from rex.wakeword_utils import detect_wakeword, load_wakeword_model
-from TTS.api import TTS
-
-from rex.assistant_errors import (
-    SpeechRecognitionError,
-    TextToSpeechError,
-    WakeWordError,
-)
-from rex.config import AppConfig, load_config
-from rex.llm_client import LanguageModel
-from rex.logging_utils import get_logger
 
 logger = get_logger(__name__)
 
 
 @dataclass
 class WakeWordListener:
-    """Bridge between the sounddevice callback and asyncio."""
-
     model: object
     threshold: float
     sample_rate: int
@@ -123,25 +105,24 @@
             device=self.config.audio_input_device,
             loop=self.loop,
         )
-<<<<<<< HEAD
-        self._tts: Optional[TTS] = None
-        self._model: Optional[whisper.Whisper] = None
-=======
         self._tts: TTS | None = None
         self._whisper_model: whisper.Whisper | None = None
->>>>>>> c2a3db9f
+
         self.users_map = load_users_map()
         self.profiles = load_all_profiles()
         resolved = resolve_user_key(
             self.config.default_user, self.users_map, profiles=self.profiles
         )
         self.active_user = resolved or (self.config.default_user or "james")
+
         self.user_voice_refs = {
             user: extract_voice_reference(profile, user_key=user)
             for user, profile in self.profiles.items()
         }
+
         self.plugins = load_plugins()
         logger.info("Loaded plugins: %s", ", ".join(self.plugins.keys()) or "none")
+
         self._running = True
 
     def _get_tts(self) -> TTS:
@@ -154,12 +135,12 @@
         return self._tts
 
     def _get_whisper(self) -> whisper.Whisper:
-        if self._model is None:
+        if self._whisper_model is None:
             try:
-                self._model = whisper.load_model(self.config.whisper_model)
+                self._whisper_model = whisper.load_model(self.config.whisper_model)
             except Exception as exc:
                 raise SpeechToTextError(f"Failed to load Whisper model: {exc}")
-        return self._model
+        return self._whisper_model
 
     async def run(self) -> None:
         self._listener.start()
@@ -232,11 +213,7 @@
         sample_rate = self._sample_rate
         duration = self.config.command_duration
         frames = int(sample_rate * duration)
-<<<<<<< HEAD
         logger.info("Recording %.1f seconds of audio", duration)
-        audio = sd.rec(frames, samplerate=sample_rate, channels=1, dtype="float32", device=self.config.audio_input_device)
-=======
-        LOGGER.info("Recording %.1f seconds of audio", duration)
         audio = sd.rec(
             frames,
             samplerate=sample_rate,
@@ -244,7 +221,6 @@
             dtype="float32",
             device=self.config.audio_input_device,
         )
->>>>>>> c2a3db9f
         sd.wait()
         audio = np.squeeze(audio)
 
@@ -264,34 +240,17 @@
         self._get_whisper()
 
         def _transcribe() -> str:
-            if audio.dtype != np.float32:
-                processed = audio.astype(np.float32)
-            else:
-                processed = audio
-
+            processed = audio.astype(np.float32) if audio.dtype != np.float32 else audio
             if processed.size:
-                max_val = float(np.max(processed))
-                min_val = float(np.min(processed))
-                if max_val > 1.0 or min_val < -1.0:
-                    processed = np.clip(processed, -1.0, 1.0)
-            else:
-                max_val = min_val = 0.0
-
-            logger.debug(
-                "[STT] Transcribing audio with shape=%s, dtype=%s, min=%.4f, max=%.4f",
-                processed.shape,
-                processed.dtype,
-                min_val,
-                max_val,
-            )
-            result = self._model.transcribe(processed, language="en", fp16=False)
+                processed = np.clip(processed, -1.0, 1.0)
+            result = self._whisper_model.transcribe(processed, language="en", fp16=False)
             logger.debug(f"[STT] Raw Whisper result: {result}")
             return str(result.get("text", "")).strip()
 
         try:
             return await asyncio.to_thread(_transcribe)
         except Exception as exc:
-            logger.exception("[STT] Whisper failed with exception:")
+            logger.exception("[STT] Whisper failed:")
             raise SpeechToTextError(str(exc)) from exc
 
     def _speak_response(self, text: str) -> None:
@@ -342,4 +301,4 @@
 
 def build_voice_loop(assistant: AsyncRexAssistant | None = None) -> AsyncRexAssistant:
     """Helper function for rex_loop.py to build and run the voice assistant loop."""
-    return assistant or AsyncRexAssistant()
+    return assistant or AsyncRexAssistant()