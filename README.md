--- conflicted
+++ resolved
@@ -53,13 +53,6 @@
 # source .venv/bin/activate
 
 pip install --upgrade pip
-<<<<<<< HEAD
-# Core runtime (wake word, Flask API, etc.)
-=======
-
-# Install CPU fallback first (ensures reliable installs)
-pip install torch --index-url https://download.pytorch.org/whl/cpu
->>>>>>> a969d433
 pip install -r requirements.txt
 
 # Optional: install speech + language model stack (Whisper, Torch, XTTS)
@@ -120,32 +113,13 @@
 
 ### TTS HTTP API
 
-<<<<<<< HEAD
-- `REX_ACTIVE_USER` – selects the default memory folder (for example `james`).
-- `REX_WAKEWORD` – desired wake phrase. If a matching ONNX model is not
-  available, Rex falls back to the keyword specified by
-  `REX_WAKEWORD_KEYWORD` (defaults to `hey_jarvis`).
-- `REX_WAKEWORD_THRESHOLD` – sensitivity threshold for wake-word detection
-  (default `0.5`).
-- `WHISPER_MODEL` (or legacy `REX_WHISPER_MODEL`) – Whisper size to load
-  (`tiny`, `base`, `small`, `medium`, `large`). The default is `medium` to
-  match GPU-equipped deployments.
-- `WHISPER_DEVICE` (or legacy `REX_WHISPER_DEVICE`) – device for Whisper
-  inference (`cuda`, `cpu`, etc.). Set to `cuda` for GPU acceleration or
-  override with `cpu` on systems without CUDA.
-- `REX_LLM_MODEL`, `REX_LLM_MAX_TOKENS`, `REX_LLM_TEMPERATURE` – tune the
-  transformer-based response generator.
-=======
-Run:
->>>>>>> a969d433
-
-```bash
+Start the API server:
+
 python rex_speak_api.py
-```
-
-You can then send:
-
-```http
+
+
+Send a request:
+
 POST /speak
 Content-Type: application/json
 X-API-Key: your_secret
@@ -154,7 +128,6 @@
   "text": "Hello Rex",
   "user": "james"
 }
-```
 
 It returns a WAV file. Useful for non-voice clients.
 
