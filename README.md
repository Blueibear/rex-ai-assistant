--- conflicted
+++ resolved
@@ -1,235 +1,98 @@
 # 🧠 Rex AI Assistant
 
-<<<<<<< HEAD
-Rex is a local-first, voice-driven AI companion that combines wake-word
-spotting, OpenAI Whisper transcription, transformer-backed text
-responses, and Coqui XTTS speech synthesis. Each user has a dedicated
-memory profile so the assistant can tailor answers without sending data
-to the cloud.
-=======
-Rex is a **local-first**, voice-driven AI assistant. It supports a full pipeline:
+Rex is a **local-first**, voice-driven AI companion that runs entirely on your machine.
 
-- Wake-word detection  
-- Speech-to-text via Whisper  
-- Transformer-based response generation  
-- Text-to-speech via Coqui XTTS (voice cloning if a sample is provided)  
-- Optional web search plugin  
-- HTTP TTS API endpoint  
-- Memory / personalization via per-user profiles  
+It combines:
 
-All audio processing, inference, and data stay on your machine unless you explicitly provide cloud keys.
->>>>>>> c2a68b06
+- 🔊 **Wake-word detection** via [openWakeWord](https://github.com/dscripka/openWakeWord)  
+- 🗣️ **Speech-to-text** using [Whisper](https://github.com/openai/whisper)  
+- 🤖 **Transformer-based response generation** (defaults to `distilgpt2`, customizable via Hugging Face)  
+- 🔉 **Text-to-speech** via [Coqui XTTS](https://github.com/coqui-ai/TTS), with voice cloning support  
+- 🌐 **Pluggable web search** via SerpAPI or DuckDuckGo  
+- 🔐 **Flask TTS API endpoint** with authentication  
+- 🧠 **Per-user memory profiles** for personalization  
+
+Everything runs **offline by default** — no cloud access unless you explicitly enable it.
 
 ## ✨ Highlights
 
-<<<<<<< HEAD
-- 🔊 **Wake-word detection** via [openWakeWord](https://github.com/dscripka/openWakeWord) with support for custom ONNX models.
-- 🗣️ **Speech-to-text** powered by [Whisper](https://github.com/openai/whisper).
-- 🧠 **Transformer responses** produced with Hugging Face models (defaults to `distilgpt2`).
-- 🔉 **Text-to-speech** using [Coqui XTTS v2](https://github.com/coqui-ai/TTS) with optional per-user voice cloning.
-- 🌐 **Pluggable web search** that uses SerpAPI when available and gracefully falls back to DuckDuckGo scraping.
-- 🔐 **Local Flask proxy** with shared-secret or Cloudflare Access authentication.
-- ✅ **Automated tests & CI** so regressions are caught early.
+- 🔊 Customizable **wake-word detection** using ONNX models (`rex.onnx` or fallback: `hey_jarvis`)  
+- 🗣 Whisper-based **speech transcription**  
+- 🤖 Transformer-based **chat model**, configurable via env vars  
+- 🔉 XTTS-based **text-to-speech** with optional voice cloning  
+- 🌐 Search plugin using SerpAPI (fallback to DuckDuckGo scraping)  
+- 🔐 **Local HTTP API** for TTS, with optional token or Cloudflare Access  
+- ✅ **CI & tests** run automatically on each commit  
+- 🧠 Personalized **user memory**, including notes, conversation history, and more  
 
-## 🚀 Quick start
-=======
-## ✨ Features & Architecture
+## 🚀 Quick Start
 
-- 🔊 **Wake-word detection** with openWakeWord, supporting custom ONNX models  
-- 🗣️ **Speech-to-text** using OpenAI’s Whisper model  
-- 🤖 **Transformer inference** via Hugging Face (or registerable backends)  
-- 🔉 **Text-to-speech** via Coqui XTTS, with optional user voice cloning  
-- 🌐 **Web search plugin** — attempts SerpAPI first, falls back to DuckDuckGo scraping  
-- 🛡 **Flask TTS API** — a minimal HTTP interface for TTS with API key / proxy support  
-- 🧠 **Memory / user profiles** — structured metadata, history, notes, voice sample references  
-- ✅ **Unit tests & CI** to guard regressions  
->>>>>>> c2a68b06
-
-### Prerequisites
-
-<<<<<<< HEAD
-- Python **3.10 or newer**
-- Git
-- FFmpeg (required by Whisper/XTTS for audio conversions)
-- Speakers and a microphone
-
-### 1. Clone and install
-=======
-## 📦 Quick Start
-
-### Prerequisites
+### 🔧 Prerequisites
 
 - Python **3.10+**  
 - Git  
-- FFmpeg installed and in PATH (for audio encoding/decoding)  
-- A microphone & speaker  
-- NVIDIA RTX GPU (optional, for accelerating Whisper / Transformers / TTS)  
+- FFmpeg (must be in PATH)  
+- Microphone & speakers  
+- (Optional) NVIDIA GPU with CUDA for speedups
 
----
-
-### Setup
->>>>>>> c2a68b06
+### 🧱 Setup
 
 ```bash
 git clone https://github.com/Blueibear/rex-ai-assistant.git
 cd rex-ai-assistant
 
-<<<<<<< HEAD
 python -m venv .venv
-source .venv/bin/activate
+source .venv/bin/activate  # Windows: .\.venv\Scripts\activate
 
 pip install --upgrade pip
-# Install PyTorch CPU wheels first for reliable installs on Linux
 pip install torch --index-url https://download.pytorch.org/whl/cpu
 pip install -r requirements.txt
+pip install -r requirements-ml.txt || true
+pip install -r requirements-dev.txt || true
 ```
 
-> **Note:** If PyTorch or `transformers` cannot be installed on your
-> hardware, Rex falls back to an offline acknowledgement mode so you can
-> still exercise the wake-word, STT, and TTS pipeline.
+> ✅ Or run the helper:
+> ```bash
+> python install.py --with-ml --with-dev
+> ```
 
-### 2. Prepare wake-word & voices
+### ⚡ Enable GPU Acceleration (Optional)
 
-Rex looks for a custom `rex.onnx` wake-word model in the repository root.
-If that file is missing or empty, the assistant automatically falls back
-to the bundled openWakeWord keyword `hey_jarvis`. To train or record a
-personal wake-word model, run:
+```bash
+pip uninstall -y torch torchvision torchaudio
+pip install torch==2.6.0+cu118 torchvision==0.21.0+cu118 torchaudio==2.6.0+cu118 \
+  --index-url https://download.pytorch.org/whl/cu118
+```
+
+Then test:
+
+```python
+import torch
+print(torch.__version__)              # ends with +cu118
+print(torch.cuda.is_available())      # should be True
+```
+
+### 🔊 Wake-word Setup
+
+Rex looks for a `rex.onnx` wake-word model at the project root. If not found, it uses the built-in `hey_jarvis` phrase.
+
+Record or train a custom wake word:
 
 ```bash
 python record_wakeword.py
 ```
 
-For personalised text-to-speech, add a short WAV sample to your memory
-profile (see `Memory/<user>/core.json`). If the file path is invalid,
-Rex uses the default XTTS speaker instead.
-
-### 3. Launch the assistant
+### 🎙️ Run the Assistant
 
 ```bash
 python rex_assistant.py
 ```
 
-Say the configured wake word, speak your request, and Rex will transcribe,
-consult memory, generate an answer, and reply out loud. Press **Enter**
-to exit.
+Say your wake word to begin! Press **Enter** or **Ctrl+C** to exit.
 
-### 4. Run automated tests
+## 🔊 Audio Configuration
 
-```bash
-pytest
-```
-
-Continuous integration runs the same test suite on every push via the
-GitHub Actions workflow defined in [`.github/workflows/ci.yml`](.github/workflows/ci.yml).
-
-## ⚙️ Configuration
-
-Rex reads configuration from environment variables so you can adapt the
-assistant to different environments without editing source files.
-
-### Core options
-
-- `REX_ACTIVE_USER` – selects the default memory folder (for example `james`).
-- `REX_WAKEWORD` – desired wake phrase. If a matching ONNX model is not
-  available, Rex falls back to the keyword specified by
-  `REX_WAKEWORD_KEYWORD` (defaults to `hey_jarvis`).
-- `REX_WAKEWORD_THRESHOLD` – sensitivity threshold for wake-word detection
-  (default `0.5`).
-- `REX_WHISPER_MODEL` – Whisper size to load (`tiny`, `base`, `small`, …).
-- `REX_LLM_MODEL`, `REX_LLM_MAX_TOKENS`, `REX_LLM_TEMPERATURE` – tune the
-  transformer-based response generator.
-
-### Web search plugin
-
-- `SERPAPI_KEY` – enables SerpAPI in `plugins/web_search.py`.
-- `SERPAPI_ENGINE` – optional SerpAPI engine override (defaults to `google`).
-
-Without a SerpAPI key, the plugin scrapes DuckDuckGo HTML results. Set
-`Rex`'s environment variables accordingly if you need to disable web
-access entirely.
-
-### Flask proxy authentication
-
-- `REX_PROXY_TOKEN` – shared secret for clients that cannot use Cloudflare Access.
-- `REX_PROXY_ALLOW_LOCAL` – set to `1` during development to allow
-  unauthenticated requests from `127.0.0.1`.
-
-When requests arrive with the `Cf-Access-Authenticated-User-Email`
-header, the proxy resolves that email via `users.json` and loads the
-matching memory profile. The `/whoami` route now returns a sanitised
-summary instead of the entire memory object to prevent sensitive data
-leaks.
-
-## 🧠 Memory & personalisation
-
-Each memory profile lives under `Memory/<user>/` and includes:
-
-- `core.json` – structured profile metadata
-- `history.log` – chronological conversation history
-- `notes.md` – free-form notes
-
-Update these files to teach Rex about new preferences or to provide
-voice samples. The helper functions in `memory_utils.py` normalise
-profile paths and email aliases so you can reference a user by folder
-name, email address, or profile display name.
-
-## 🛠️ Additional tools
-
-- `wakeword_listener.py` – standalone script that listens for the wake word and plays a confirmation sound when detected.
-- `rex_speak_api.py` – HTTP API for text-to-speech only workflows.
-- `flask_proxy.py` – reverse proxy suitable for Cloudflare Access deployments.
-
-## 🧪 Test matrix
-
-The repository ships with unit tests covering the language-model wrapper,
-memory utilities, and Flask proxy. GitHub Actions executes them on every
-push so new changes must keep the suite green.
-=======
-# Create and activate a virtual environment
-python -m venv .venv
-# On Windows PowerShell:
-.\.venv\Scripts\activate
-# On macOS / Linux:
-# source .venv/bin/activate
-
-pip install --upgrade pip
-pip install -r requirements.txt
-
-# Optional: install speech + language model stack (Whisper, Torch, XTTS)
-pip install -r requirements-ml.txt
-
-# Optional: developer tooling (pytest, coverage)
-pip install -r requirements-dev.txt
-
-# Alternatively, you can run the installation helper:
-# python install.py --with-ml --with-dev
-```
-
----
-
-### Enable GPU (CUDA) Support (for your RTX GPU)
-
-Inside the same virtual environment:
-
-```bash
-pip uninstall -y torch torchvision torchaudio
-pip install torch==2.6.0+cu118 torchvision==0.21.0+cu118 torchaudio==2.6.0+cu118 --index-url https://download.pytorch.org/whl/cu118
-```
-
-Then verify:
-
-```python
-import torch
-print(torch.__version__)               # should end in +cu118
-print(torch.cuda.is_available())       # should be True
-print(torch.cuda.get_device_name(0))   # should show your GPU
-```
-
----
-
-### Select Audio Devices (Optional)
-
-If audio devices aren’t automatically detected or you want to change them:
+List and select audio devices:
 
 ```bash
 python audio_devices.py --list
@@ -237,29 +100,15 @@
 python audio_devices.py --set-output <device_id>
 ```
 
----
-
-### Launch the Assistant
+## 🌐 TTS HTTP API (Optional)
 
 ```bash
-python rex_loop.py
+python rex_speak_api.py
 ```
 
-Then speak your wake word and interact.  
+Send requests:
 
-To stop: type **exit**, **quit**, or press **Ctrl+C**.
-
----
-
-### TTS HTTP API
-
-Start the API server:
-
-python rex_speak_api.py
-
-
-Send a request:
-
+```http
 POST /speak
 Content-Type: application/json
 X-API-Key: your_secret
@@ -268,92 +117,75 @@
   "text": "Hello Rex",
   "user": "james"
 }
+```
 
-It returns a WAV file. Useful for non-voice clients.
+Returns: WAV audio response.
 
----
+## ⚙️ Configuration via Environment Variables
 
-## ⚙️ Configuration & Environment Variables
-
-Rex is configured via environment variables. Some important ones:
-
-| Variable | Purpose | Notes / Default |
-|---|---------|-----------------|
-| `REX_ACTIVE_USER` | Select initial user profile | defaults to first profile |
-| `REX_WAKEWORD` | Desired wake phrase | fallback ONNX if no custom model |
-| `REX_WAKEWORD_THRESHOLD` | Sensitivity level | default ~0.5 |
-| `WHISPER_MODEL` / `REX_WHISPER_MODEL` | Whisper model size | e.g. `tiny`, `base`, `small`, `medium`, `large` |
-| `WHISPER_DEVICE` / `REX_WHISPER_DEVICE` | “cpu” or “cuda” | `cuda` recommended if GPU available |
-| `REX_LLM_MODEL`, `REX_LLM_MAX_TOKENS`, `REX_LLM_TEMPERATURE` | Transformer settings | see defaults |
-| `SERPAPI_KEY`, `SERPAPI_ENGINE` | Web search via SerpAPI | if none, uses DuckDuckGo fallback |
-| `REX_SPEAK_API_KEY` | API key for TTS endpoint | optional, for security |
-| `REX_PROXY_TOKEN`, `REX_PROXY_ALLOW_LOCAL` | For Flask proxy or Cloudflare Access use | – |
-
----
+| Variable | Purpose |
+|---------|---------|
+| `REX_ACTIVE_USER` | Default profile (e.g. `james`) |
+| `REX_WAKEWORD` | Custom wake phrase |
+| `REX_WAKEWORD_THRESHOLD` | Wake-word sensitivity (default: `0.5`) |
+| `REX_WHISPER_MODEL` | Whisper model size (`tiny`, `base`, ...) |
+| `REX_LLM_MODEL` | Transformer model (`distilgpt2`, etc) |
+| `REX_LLM_MAX_TOKENS`, `REX_LLM_TEMPERATURE` | LLM generation tuning |
+| `SERPAPI_KEY` | Enables web search via SerpAPI |
+| `REX_SPEAK_API_KEY` | Token for API protection |
+| `REX_PROXY_TOKEN` | Auth token for Flask proxy |
+| `REX_PROXY_ALLOW_LOCAL` | Allow localhost bypass (`1` for dev) |
 
 ## 🧠 Memory & Profiles
 
-Under `Memory/<user>/` you’ll find:
+Each user has a folder: `Memory/<username>/`
 
-- `core.json` — metadata and default settings  
-- `history.jsonl` — chronologically appended chat entries  
-- (Optional) voice sample file, notes, and others  
+Contents:
 
-Profiles allow Rex to remember preferences, vocabulary, and voice traits.
+- `core.json` — structured preferences and voice settings  
+- `history.log` — conversation history  
+- `notes.md` — free-form text notes  
+- Optional: voice sample (WAV)
 
----
+User profiles allow personalized interactions and voice cloning.
 
-## 🛠️ Optional Tools
+## 🛠️ Tools
 
-- `record_wakeword.py` — record or train a custom ONNX wake-word model  
-- `wakeword_listener.py` — script that just listens and beeps on wake detection  
-- `flask_proxy.py` — reverse-proxy wrapper (for use with Cloudflare Access)  
-- `rex_speak_api.py` — TTS-only HTTP interface  
-- `plugin` folder — place plugins (e.g. `web_search`) and they will auto-load  
-
----
+- `record_wakeword.py` – record/train your own wake-word  
+- `wakeword_listener.py` – test wake-word detection independently  
+- `rex_speak_api.py` – run standalone TTS HTTP server  
+- `flask_proxy.py` – proxy support for Cloudflare Access  
+- `plugins/` – drop-in plugin support (e.g. `web_search`)
 
 ## 🧪 Tests & CI
 
 Run locally:
->>>>>>> c2a68b06
 
 ```bash
 pytest
 ```
 
-<<<<<<< HEAD
+CI runs on every `push` and `pull_request`. Workflow defined in:
+
+```
+.github/workflows/ci.yml
+```
+
+Includes:
+
+- System + Python deps
+- Torch (CPU/GPU)
+- All tests with coverage
+
+## 🐳 Docker (Optional)
+
+To containerize Rex:
+
+- Use `nvidia/cuda:11.8-runtime` base
+- Install `ffmpeg`, `libsndfile`, `portaudio19-dev`, `nvidia-cuda-toolkit`
+- Install PyTorch via `--index-url https://download.pytorch.org/whl/cu118`
+- Expose ports for TTS / Proxy as needed
+
 ## 📄 License
 
-Rex AI Assistant is released under the [MIT License](LICENSE).
-=======
-CI is set up via `.github/workflows/ci.yml` which runs on every `push` and `pull_request`. It installs system dependencies including `nvidia-cuda-toolkit` (for GPU support), then installs Python dependencies and runs tests with coverage.
-
----
-
-## 🐳 (Optional) Docker Support / GPU Containers
-
-If you containerize Rex, ensure your Dockerfile:
-
-- Uses a CUDA-enabled base image (e.g. `nvidia/cuda:11.8-runtime`)
-- Installs system dependencies: `ffmpeg`, `libsndfile`, `portaudio`, `nvidia-cuda-toolkit`
-- Installs CUDA PyTorch wheels via the `--index-url https://download.pytorch.org/whl/cu118`
-
-This ensures your container is GPU-ready.
-
----
-
-## ℹ️ Troubleshooting
-
-- **CUDA not detected** → check your GPU driver & CUDA installation  
-- **Audio errors** → run `python audio_devices.py --list` to check device indices  
-- **Missing voice sample** → voice cloning disabled, falls back to default  
-- **Plugin errors** → debug via logging; confirm plugin name in `plugins/`  
-
----
-
-## 📄 License & Acknowledgments
-
-Rex is released under the **MIT License**.  
-Contributions, feedback, and bug reports are welcome via GitHub.
->>>>>>> c2a68b06
+Released under the [MIT License](LICENSE).
